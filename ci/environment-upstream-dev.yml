name: xesmf
channels:
  - conda-forge
dependencies:
  - cftime
  - codecov
  - dask
  - esmpy
  - numba
  - numpy
  - pip
  - pre-commit
  - pydap
  - pytest
  - pytest-cov
<<<<<<< HEAD
  - shapely
=======
  - shapely>=2
>>>>>>> 120fb9a8
  - sparse>=0.8.0
  - pip:
      - git+https://github.com/pydata/xarray.git
      - git+https://github.com/xarray-contrib/cf-xarray.git<|MERGE_RESOLUTION|>--- conflicted
+++ resolved
@@ -13,11 +13,7 @@
   - pydap
   - pytest
   - pytest-cov
-<<<<<<< HEAD
-  - shapely
-=======
   - shapely>=2
->>>>>>> 120fb9a8
   - sparse>=0.8.0
   - pip:
       - git+https://github.com/pydata/xarray.git
