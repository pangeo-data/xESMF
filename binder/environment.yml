channels:
  - conda-forge
dependencies:
  - python=3.7
  - esmpy==7.1.0r
  - xarray
  - dask
  - numpy
  - scipy
<<<<<<< HEAD
  - shapely
=======
  - shapely>=2
>>>>>>> 120fb9a8
  - matplotlib
  - cartopy
  - cf_xarray>=0.3.1
  - pip:
      - xesmf==0.2.2<|MERGE_RESOLUTION|>--- conflicted
+++ resolved
@@ -7,11 +7,7 @@
   - dask
   - numpy
   - scipy
-<<<<<<< HEAD
-  - shapely
-=======
   - shapely>=2
->>>>>>> 120fb9a8
   - matplotlib
   - cartopy
   - cf_xarray>=0.3.1
