channels:
  - conda-forge
dependencies:
  - python=3.7
  - esmpy==7.1.0r
  - xarray
  - dask
  - numpy
  - scipy
<<<<<<< HEAD
  - shapely>=2
=======
  - shapely
>>>>>>> 65500843
  - matplotlib
  - cartopy
  - cf_xarray>=0.3.1
  - pip:
      - xesmf==0.2.2<|MERGE_RESOLUTION|>--- conflicted
+++ resolved
@@ -7,11 +7,7 @@
   - dask
   - numpy
   - scipy
-<<<<<<< HEAD
-  - shapely>=2
-=======
   - shapely
->>>>>>> 65500843
   - matplotlib
   - cartopy
   - cf_xarray>=0.3.1
