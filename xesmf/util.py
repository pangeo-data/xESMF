import warnings

import numpy as np
import xarray as xr
<<<<<<< HEAD
import warnings
import ESMF
from . frontend import ds_to_ESMFgrid
=======
from shapely.geometry import MultiPolygon, Polygon

LON_CF_ATTRS = {'standard_name': 'longitude', 'units': 'degrees_east'}
LAT_CF_ATTRS = {'standard_name': 'latitude', 'units': 'degrees_north'}
>>>>>>> e4b73623


def _grid_1d(start_b, end_b, step):
    """
    1D grid centers and bounds

    Parameters
    ----------
    start_b, end_b : float
        start/end position. Bounds, not centers.

    step: float
        step size, i.e. grid resolution

    Returns
    -------
    centers : 1D numpy array

    bounds : 1D numpy array, with one more element than centers
    """

    bounds = np.arange(start_b, end_b + step / 2, step)
    centers = (bounds[:-1] + bounds[1:]) / 2

    return centers, bounds


def grid_2d(lon0_b, lon1_b, d_lon, lat0_b, lat1_b, d_lat):
    """
    2D rectilinear grid centers and bounds

    Parameters
    ----------
    lon0_b, lon1_b : float
        Longitude bounds

    d_lon : float
        Longitude step size, i.e. grid resolution

    lat0_b, lat1_b : float
        Latitude bounds

    d_lat : float
        Latitude step size, i.e. grid resolution

    Returns
    -------
    ds : xarray DataSet with coordinate values

    """

    lon_1d, lon_b_1d = _grid_1d(lon0_b, lon1_b, d_lon)
    lat_1d, lat_b_1d = _grid_1d(lat0_b, lat1_b, d_lat)

    lon, lat = np.meshgrid(lon_1d, lat_1d)
    lon_b, lat_b = np.meshgrid(lon_b_1d, lat_b_1d)

    ds = xr.Dataset(
        coords={
            'lon': (['y', 'x'], lon, {'standard_name': 'longitude'}),
            'lat': (['y', 'x'], lat, {'standard_name': 'latitude'}),
            'lon_b': (['y_b', 'x_b'], lon_b),
            'lat_b': (['y_b', 'x_b'], lat_b),
        }
    )

    return ds


def cf_grid_2d(lon0_b, lon1_b, d_lon, lat0_b, lat1_b, d_lat):
    """
    CF compliant 2D rectilinear grid centers and bounds.

    Parameters
    ----------
    lon0_b, lon1_b : float
        Longitude bounds

    d_lon : float
        Longitude step size, i.e. grid resolution

    lat0_b, lat1_b : float
        Latitude bounds

    d_lat : float
        Latitude step size, i.e. grid resolution

    Returns
    -------
    ds : xarray.DataSet with coordinate values

    """
    from cf_xarray import vertices_to_bounds

    lon_1d, lon_b_1d = _grid_1d(lon0_b, lon1_b, d_lon)
    lat_1d, lat_b_1d = _grid_1d(lat0_b, lat1_b, d_lat)

    ds = xr.Dataset(
        coords={
            'lon': (
                'lon',
                lon_1d,
                {'bounds': 'lon_bounds', **LON_CF_ATTRS},
            ),
            'lat': (
                'lat',
                lat_1d,
                {'bounds': 'lat_bounds', **LAT_CF_ATTRS},
            ),
            'latitude_longitude': xr.DataArray(),
        },
        data_vars={
            'lon_bounds': vertices_to_bounds(lon_b_1d, ('bound', 'lon')),
            'lat_bounds': vertices_to_bounds(lat_b_1d, ('bound', 'lat')),
        },
    )

    return ds


def grid_global(d_lon, d_lat, cf=False, lon1=180):
    """
    Global 2D rectilinear grid centers and bounds

    Parameters
    ----------
    d_lon : float
      Longitude step size, i.e. grid resolution
    d_lat : float
      Latitude step size, i.e. grid resolution
    cf : bool
      Return a CF compliant grid.
    lon1 : {180, 360}
      Right longitude bound. According to which convention is used longitudes will
      vary from -180 to 180 or from 0 to 360.

    Returns
    -------
    ds : xarray DataSet with coordinate values

    """

    if not np.isclose(360 / d_lon, 360 // d_lon):
        warnings.warn(
            '360 cannot be divided by d_lon = {}, '
            'might not cover the globe uniformly'.format(d_lon)
        )

    if not np.isclose(180 / d_lat, 180 // d_lat):
        warnings.warn(
            '180 cannot be divided by d_lat = {}, '
            'might not cover the globe uniformly'.format(d_lat)
        )

    lon0 = lon1 - 360

    if cf:
        return cf_grid_2d(lon0, lon1, d_lon, -90, 90, d_lat)

    return grid_2d(lon0, lon1, d_lon, -90, 90, d_lat)


def _flatten_poly_list(polys):
    """Iterator flattening MultiPolygons."""
    for i, poly in enumerate(polys):
        if isinstance(poly, MultiPolygon):
            for sub_poly in poly.geoms:
                yield (i, sub_poly)
        else:
            yield (i, poly)


def split_polygons_and_holes(polys):
    """Split the exterior boundaries and the holes for a list of polygons.

    If MultiPolygons are encountered in the list, they are flattened out
    in their constituents.

    Parameters
    ----------
    polys : Sequence of shapely Polygons or MultiPolygons

    Returns
    -------
    exteriors : list of Polygons
        The polygons without any holes
    holes : list of Polygons
        Holes of the polygons as polygons
    i_ext : list of integers
       The index in `polys` of each polygon in `exteriors`.
    i_hol : list of integers
       The index in `polys` of the owner of each hole in `holes`.
    """
    exteriors = []
    holes = []
    i_ext = []
    i_hol = []
    for i, poly in _flatten_poly_list(polys):
        exteriors.append(Polygon(poly.exterior))
        i_ext.append(i)
        holes.extend(map(Polygon, poly.interiors))
        i_hol.extend([i] * len(poly.interiors))

    return exteriors, holes, i_ext, i_hol


# Constants
PI_180 = np.pi / 180.0
_default_Re = 6371.0e3  # MIDAS
HUGE = 1.0e30


def simple_tripolar_grid(nlons, nlats, lat_cap=60, lon_cut=-300):
    """Generate a simple tripolar grid, regular under `lat_cap`.

    Parameters
    ----------
    nlons: int
      Number of longitude points.
    nlats: int
      Number of latitude points.
    lat_cap: float
      Latitude of the northern cap.
    lon_cut: float
      Longitude of the periodic boundary.

    """

    # first generate the bipolar cap for north poles
    nj_cap = np.rint(nlats * lat_cap / 180.0).astype('int')

    lams, phis, _, _ = _generate_bipolar_cap_mesh(
        nlons, nj_cap, lat_cap, lon_cut, ensure_nj_even=True
    )

    # then extend south
    lams_south_1d = lams[0, :]
    phis_south_1d = np.linspace(-90, lat_cap, nlats - nj_cap + 1)[:-1]

    lams_south, phis_south = np.meshgrid(lams_south_1d, phis_south_1d)

    # concatenate the 2 parts
    lon = np.concatenate([lams_south, lams], axis=0)
    lat = np.concatenate([phis_south, phis], axis=0)

    return lon, lat


# these functions are copied from https://github.com/NOAA-GFDL/ocean_model_grid_generator
# rather than using the package as a dependency


def _bipolar_projection(lamg, phig, lon_bp, rp, metrics_only=False):
    """Makes a stereographic bipolar projection of the input coordinate mesh (lamg,phig)
    Returns the projected coordinate mesh and their metric coefficients (h^-1).
    The input mesh must be a regular spherical grid capping the pole with:
        latitudes between 2*arctan(rp) and 90  degrees
        longitude between lon_bp       and lonp+360
    """
    # symmetry meridian resolution fix
    phig = 90 - 2 * np.arctan(np.tan(0.5 * (90 - phig) * PI_180) / rp) / PI_180
    tmp = _mdist(lamg, lon_bp) * PI_180
    sinla = np.sin(tmp)  # This makes phis symmetric
    sphig = np.sin(phig * PI_180)
    alpha2 = (np.cos(tmp)) ** 2  # This makes dy symmetric
    beta2_inv = (np.tan(phig * PI_180)) ** 2
    rden = 1.0 / (1.0 + alpha2 * beta2_inv)

    if not metrics_only:
        B = sinla * np.sqrt(rden)  # Actually two equations  +- |B|
        # Deal with beta=0
        B = np.where(np.abs(beta2_inv) > HUGE, 0.0, B)
        lamc = np.arcsin(B) / PI_180
        # But this equation accepts 4 solutions for a given B, {l, 180-l, l+180, 360-l }
        # We have to pickup the "correct" root.
        # One way is simply to demand lamc to be continuous with lam on the equator phi=0
        # I am sure there is a more mathematically concrete way to do this.
        lamc = np.where((lamg - lon_bp > 90) & (lamg - lon_bp <= 180), 180 - lamc, lamc)
        lamc = np.where((lamg - lon_bp > 180) & (lamg - lon_bp <= 270), 180 + lamc, lamc)
        lamc = np.where((lamg - lon_bp > 270), 360 - lamc, lamc)
        # Along symmetry meridian choose lamc
        lamc = np.where(
            (lamg - lon_bp == 90), 90, lamc
        )  # Along symmetry meridian choose lamc=90-lon_bp
        lamc = np.where(
            (lamg - lon_bp == 270), 270, lamc
        )  # Along symmetry meridian choose lamc=270-lon_bp
        lams = lamc + lon_bp

    # Project back onto the larger (true) sphere so that the projected equator shrinks to latitude \phi_P=lat0_tp
    # then we have tan(\phi_s'/2)=tan(\phi_p'/2)tan(\phi_c'/2)
    A = sinla * sphig
    chic = np.arccos(A)
    phis = 90 - 2 * np.arctan(rp * np.tan(chic / 2)) / PI_180
    # Calculate the Metrics
    rden2 = 1.0 / (1 + (rp * np.tan(chic / 2)) ** 2)
    M_inv = rp * (1 + (np.tan(chic / 2)) ** 2) * rden2
    chig = (90 - phig) * PI_180
    rden2 = 1.0 / (1 + (rp * np.tan(chig / 2)) ** 2)
    N = rp * (1 + (np.tan(chig / 2)) ** 2) * rden2
    N_inv = 1 / N
    cos2phis = (np.cos(phis * PI_180)) ** 2

    h_j_inv_t1 = cos2phis * alpha2 * (1 - alpha2) * beta2_inv * (1 + beta2_inv) * (rden**2)
    h_j_inv_t2 = M_inv * M_inv * (1 - alpha2) * rden
    h_j_inv = h_j_inv_t1 + h_j_inv_t2

    # Deal with beta=0. Prove that cos2phis/alpha2 ---> 0 when alpha, beta  ---> 0
    h_j_inv = np.where(np.abs(beta2_inv) > HUGE, M_inv * M_inv, h_j_inv)
    h_j_inv = np.sqrt(h_j_inv) * N_inv

    h_i_inv = cos2phis * (1 + beta2_inv) * (rden**2) + M_inv * M_inv * alpha2 * beta2_inv * rden
    # Deal with beta=0
    h_i_inv = np.where(np.abs(beta2_inv) > HUGE, M_inv * M_inv, h_i_inv)
    h_i_inv = np.sqrt(h_i_inv)

    if not metrics_only:
        return lams, phis, h_i_inv, h_j_inv
    else:
        return h_i_inv, h_j_inv


def _generate_bipolar_cap_mesh(Ni, Nj_ncap, lat0_bp, lon_bp, ensure_nj_even=True):
    # Define a (lon,lat) coordinate mesh on the Northern hemisphere of the globe sphere
    # such that the resolution of latg matches the desired resolution of the final grid along the symmetry meridian
    print('Generating bipolar grid bounded at latitude ', lat0_bp)
    if Nj_ncap % 2 != 0 and ensure_nj_even:
        print('   Supergrid has an odd number of area cells!')
        if ensure_nj_even:
            print("   The number of j's is not even. Fixing this by cutting one row.")
            Nj_ncap = Nj_ncap - 1

    lon_g = lon_bp + np.arange(Ni + 1) * 360.0 / float(Ni)
    lamg = np.tile(lon_g, (Nj_ncap + 1, 1))
    latg0_cap = lat0_bp + np.arange(Nj_ncap + 1) * (90 - lat0_bp) / float(Nj_ncap)
    phig = np.tile(latg0_cap.reshape((Nj_ncap + 1, 1)), (1, Ni + 1))
    rp = np.tan(0.5 * (90 - lat0_bp) * PI_180)
    lams, phis, h_i_inv, h_j_inv = _bipolar_projection(lamg, phig, lon_bp, rp)
    h_i_inv = h_i_inv[:, :-1] * 2 * np.pi / float(Ni)
    h_j_inv = h_j_inv[:-1, :] * PI_180 * (90 - lat0_bp) / float(Nj_ncap)
    print('   number of js=', phis.shape[0])
    return lams, phis, h_i_inv, h_j_inv


def _mdist(x1, x2):
    """Returns positive distance modulo 360."""
    return np.minimum(np.mod(x1 - x2, 360.0), np.mod(x2 - x1, 360.0))


<<<<<<< HEAD
    return grid_2d(-180, 180, d_lon, -90, 90, d_lat)


def cell_area(ds):
    '''
    Get cell area of a grid.
    Assume unit sphere (radius is 1, total area is 4*pi)

    Parameters
    ----------
    ds : xarray DataSet or dictionary
        Contains variables ``lon``, ``lat``, ``lon_b``, ``lat_b``
        Note that boundary is required for computing cell area

    Returns
    -------
    area : 2D numpy array for cell area

    '''

    grid, _ = ds_to_ESMFgrid(ds, need_bounds=True)
    field = ESMF.Field(grid)
    field.get_area()  # compute area

    # F-ordering to C-ordering
    # copy the array to make sure it persists after ESMF object is freed
    area = field.data.T.copy()
    field.destroy()

    return area
=======
# end code from https://github.com/NOAA-GFDL/ocean_model_grid_generator
>>>>>>> e4b73623
<|MERGE_RESOLUTION|>--- conflicted
+++ resolved
@@ -2,16 +2,15 @@
 
 import numpy as np
 import xarray as xr
-<<<<<<< HEAD
-import warnings
-import ESMF
-from . frontend import ds_to_ESMFgrid
-=======
 from shapely.geometry import MultiPolygon, Polygon
+
+try:
+    import esmpy as ESMF
+except ImportError:
+    import ESMF
 
 LON_CF_ATTRS = {'standard_name': 'longitude', 'units': 'degrees_east'}
 LAT_CF_ATTRS = {'standard_name': 'latitude', 'units': 'degrees_north'}
->>>>>>> e4b73623
 
 
 def _grid_1d(start_b, end_b, step):
@@ -165,7 +164,6 @@
             '180 cannot be divided by d_lat = {}, '
             'might not cover the globe uniformly'.format(d_lat)
         )
-
     lon0 = lon1 - 360
 
     if cf:
@@ -361,28 +359,29 @@
     return np.minimum(np.mod(x1 - x2, 360.0), np.mod(x2 - x1, 360.0))
 
 
-<<<<<<< HEAD
-    return grid_2d(-180, 180, d_lon, -90, 90, d_lat)
-
-
-def cell_area(ds):
-    '''
-    Get cell area of a grid.
-    Assume unit sphere (radius is 1, total area is 4*pi)
-
-    Parameters
-    ----------
-    ds : xarray DataSet or dictionary
-        Contains variables ``lon``, ``lat``, ``lon_b``, ``lat_b``
-        Note that boundary is required for computing cell area
-
-    Returns
-    -------
-    area : 2D numpy array for cell area
-
-    '''
-
-    grid, _ = ds_to_ESMFgrid(ds, need_bounds=True)
+# end code from https://github.com/NOAA-GFDL/ocean_model_grid_generator
+
+
+def cell_area(ds, earth_radius=None):
+    """
+    Get cell area of a grid, assuming a sphere.
+
+    Parameters
+    ----------
+    ds : xarray Dataset
+        Input grid, longitude and latitude required.
+        Curvilinear coordinate system also require cell bounds to be present.
+    earth_radius : float, optional
+        Earth radius, assuming a sphere, in km.
+
+    Returns
+    -------
+    area : xarray DataArray
+        Cell area. If the earth radius is given, units are km^2, otherwise they are steradian (sr).
+    """
+    from .frontend import _get_lon_lat, ds_to_ESMFgrid  # noqa
+
+    grid, _, names = ds_to_ESMFgrid(ds, need_bounds=True)
     field = ESMF.Field(grid)
     field.get_area()  # compute area
 
@@ -391,7 +390,20 @@
     area = field.data.T.copy()
     field.destroy()
 
-    return area
-=======
-# end code from https://github.com/NOAA-GFDL/ocean_model_grid_generator
->>>>>>> e4b73623
+    # Wrap in xarray
+    area = xr.DataArray(
+        area,
+        dims=names,
+        attrs={
+            'units': 'sr',
+            'standard_name': 'cell_area',
+            'long_name': 'Cell area, assuming a sphere.',
+        },
+    )
+    # Fancy trick to get all related coordinates without needing to list them explicitly.
+    # We add all and let xarray choose which one to keep when selecting the variable
+    area = ds.coords.to_dataset().assign(area=area).area
+
+    if earth_radius is not None:
+        area = (area * earth_radius**2).assign_attrs(units='km2')
+    return area