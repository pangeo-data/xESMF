'''
Backend for xESMF. This module wraps ESMPy's complicated API and can create
ESMF Grid and Regrid objects only using basic numpy arrays.

General idea:

1) Only use pure numpy array in this low-level backend. xarray should only be
used in higher-level APIs which interface with this low-level backend.

2) Use simple, procedural programming here. Because ESMPy Classes are
complicated enough, building new Classes will make debugging very difficult.

3) Add some basic error checking in this wrapper level.
ESMPy is hard to debug because the program often dies in the Fortran level.
So it would be helpful to catch some common mistakes in Python level.
'''

import numpy as np
import ESMF
import warnings
import os


def warn_f_contiguous(a):
    '''
    Give a warning if input array if not Fortran-ordered.

    ESMPy expects Fortran-ordered array. Passing C-ordered array will slow down
    performance due to memory rearrangement.

    Parameters
    ----------
    a : numpy array
    '''
    if not a.flags['F_CONTIGUOUS']:
        warnings.warn("Input array is not F_CONTIGUOUS. "
                      "Will affect performance.")


def warn_lat_range(lat):
    '''
    Give a warning if latitude is outside of [-90, 90]

    Longitute, on the other hand, can be in any range,
    since the it the transform is done in (x, y, z) space.

    Parameters
    ----------
    lat : numpy array
    '''
    if (lat.max() > 90.0) or (lat.min() < -90.0):
        warnings.warn("Latitude is outside of [-90, 90]")


def esmf_grid(lon, lat, periodic=False, mask=None):
    '''
    Create an ESMF.Grid object, for constructing ESMF.Field and ESMF.Regrid.

    Parameters
    ----------
    lon, lat : 2D numpy array
         Longitute/Latitude of cell centers.

         Recommend Fortran-ordering to match ESMPy internal.

         Shape should be ``(Nlon, Nlat)`` for rectilinear grid,
         or ``(Nx, Ny)`` for general quadrilateral grid.

    periodic : bool, optional
        Periodic in longitude? Default to False.
        Only useful for source grid.

    mask : 2D numpy array, optional
        Grid mask. According to the ESMF convention, masked cells
        are set to 0 and unmasked cells to 1.

        Shape should be ``(Nlon, Nlat)`` for rectilinear grid,
        or ``(Nx, Ny)`` for general quadrilateral grid.

    Returns
    -------
    grid : ESMF.Grid object
    '''

    # ESMPy expects Fortran-ordered array.
    # Passing C-ordered array will slow down performance.
    for a in [lon, lat]:
        warn_f_contiguous(a)

    warn_lat_range(lat)

    # ESMF.Grid can actually take 3D array (lon, lat, radius),
    # but regridding only works for 2D array
    assert lon.ndim == 2, "Input grid must be 2D array"
    assert lon.shape == lat.shape, "lon and lat must have same shape"

    staggerloc = ESMF.StaggerLoc.CENTER  # actually just integer 0

    if periodic:
        num_peri_dims = 1
    else:
        num_peri_dims = None

    # ESMPy documentation claims that if staggerloc and coord_sys are None,
    # they will be set to default values (CENTER and SPH_DEG).
    # However, they actually need to be set explicitly,
    # otherwise grid._coord_sys and grid._staggerloc will still be None.
    grid = ESMF.Grid(np.array(lon.shape), staggerloc=staggerloc,
                     coord_sys=ESMF.CoordSys.SPH_DEG,
                     num_peri_dims=num_peri_dims)

    # The grid object points to the underlying Fortran arrays in ESMF.
    # To modify lat/lon coordinates, need to get pointers to them
    lon_pointer = grid.get_coords(coord_dim=0, staggerloc=staggerloc)
    lat_pointer = grid.get_coords(coord_dim=1, staggerloc=staggerloc)

    # Use [...] to avoid overwritting the object. Only change array values.
    lon_pointer[...] = lon
    lat_pointer[...] = lat

    # Follows SCRIP convention where 1 is unmasked and 0 is masked.
    # See https://github.com/NCPP/ocgis/blob/61d88c60e9070215f28c1317221c2e074f8fb145/src/ocgis/regrid/base.py#L391-L404
    if mask is not None:
        # remove fractional values
        mask = np.where(mask == 0, 0, 1)
        # convert array type to integer (ESMF compat)
        grid_mask = mask.astype(np.int32)
        if not (grid_mask.shape == lon.shape):
            raise ValueError(
                "mask must have the same shape as the latitude/longitude"
                "coordinates, got: mask.shape = %s, lon.shape = %s" %
                (mask.shape, lon.shape))
        grid.add_item(ESMF.GridItem.MASK, staggerloc=ESMF.StaggerLoc.CENTER,
                      from_file=False)
        grid.mask[0][:] = grid_mask

    return grid


def esmf_locstream(lon, lat):
    '''
    Create an ESMF.LocStream object, for contrusting ESMF.Field and ESMF.Regrid

    Parameters
    ----------
    lon, lat : 1D numpy array
         Longitute/Latitude of cell centers.

    Returns
    -------
    locstream : ESMF.LocStream object
    '''

    if len(lon.shape) > 1:
        raise ValueError("lon can only be 1d")
    if len(lat.shape) > 1:
        raise ValueError("lat can only be 1d")

    assert lon.shape == lat.shape

    location_count = len(lon)

    locstream = ESMF.LocStream(location_count,
                               coord_sys=ESMF.CoordSys.SPH_DEG)

    locstream["ESMF:Lon"] = lon.astype(np.dtype('f8'))
    locstream["ESMF:Lat"] = lat.astype(np.dtype('f8'))

    return locstream


def add_corner(grid, lon_b, lat_b):
    '''
    Add corner information to ESMF.Grid for conservative regridding.

    Not needed for other methods like bilinear or nearest neighbour.

    Parameters
    ----------
    grid : ESMF.Grid object
        Generated by ``esmf_grid()``. Will be modified in-place.

    lon_b, lat_b : 2D numpy array
        Longitute/Latitude of cell corner
        Recommend Fortran-ordering to match ESMPy internal.
        Shape should be ``(Nlon+1, Nlat+1)``, or ``(Nx+1, Ny+1)``
    '''

    # codes here are almost the same as esmf_grid(),
    # except for the "staggerloc" keyword
    staggerloc = ESMF.StaggerLoc.CORNER  # actually just integer 3

    for a in [lon_b, lat_b]:
        warn_f_contiguous(a)

    warn_lat_range(lat_b)

    assert lon_b.ndim == 2, "Input grid must be 2D array"
    assert lon_b.shape == lat_b.shape, "lon_b and lat_b must have same shape"
    assert np.array_equal(lon_b.shape, grid.max_index+1), (
           "lon_b should be size (Nx+1, Ny+1)")
    assert (grid.num_peri_dims == 0) and (grid.periodic_dim is None), (
           "Cannot add corner for periodic grid")

    grid.add_coords(staggerloc=staggerloc)

    lon_b_pointer = grid.get_coords(coord_dim=0, staggerloc=staggerloc)
    lat_b_pointer = grid.get_coords(coord_dim=1, staggerloc=staggerloc)

    lon_b_pointer[...] = lon_b
    lat_b_pointer[...] = lat_b


def esmf_regrid_build(sourcegrid, destgrid, method,
                      filename=None, extra_dims=None, ignore_degenerate=None):
    '''
    Create an ESMF.Regrid object, containing regridding weights.

    Parameters
    ----------
    sourcegrid, destgrid : ESMF.Grid object
        Source and destination grids.

        Should create them by ``esmf_grid()``
        (with optionally ``add_corner()``),
        instead of ESMPy's original API.

    method : str
        Regridding method. Options are

        - 'bilinear'
        - 'conservative', **need grid corner information**
        - 'conservative_normed', **need grid corner information**
        - 'patch'
        - 'nearest_s2d'
        - 'nearest_d2s'

    filename : str, optional
        Offline weight file. **Require ESMPy 7.1.0.dev38 or newer.**
        With the weights available, we can use Scipy's sparse matrix
        multiplication to apply weights, which is faster and more Pythonic
        than ESMPy's online regridding. If None, weights are stored in
        memory only.

    extra_dims : a list of integers, optional
        Extra dimensions (e.g. time or levels) in the data field

        This does NOT affect offline weight file, only affects online regrid.

        Extra dimensions will be stacked to the fastest-changing dimensions,
        i.e. following Fortran-like instead of C-like conventions.
        For example, if extra_dims=[Nlev, Ntime], then the data field dimension
        will be [Nlon, Nlat, Nlev, Ntime]

    ignore_degenerate : bool, optional
        If False (default), raise error if grids contain degenerated cells
        (i.e. triangles or lines, instead of quadrilaterals)

    Returns
    -------
    grid : ESMF.Grid object

    '''

    # use shorter, clearer names for options in ESMF.RegridMethod
    method_dict = {'bilinear': ESMF.RegridMethod.BILINEAR,
                   'conservative': ESMF.RegridMethod.CONSERVE,
                   'conservative_normed': ESMF.RegridMethod.CONSERVE,
                   'patch': ESMF.RegridMethod.PATCH,
                   'nearest_s2d': ESMF.RegridMethod.NEAREST_STOD,
                   'nearest_d2s': ESMF.RegridMethod.NEAREST_DTOS
                   }
    try:
        esmf_regrid_method = method_dict[method]
    except:
        raise ValueError('method should be chosen from '
                         '{}'.format(list(method_dict.keys())))

    # conservative regridding needs cell corner information
    if method in ['conservative', 'conservative_normed']:
        if not sourcegrid.has_corners:
            raise ValueError('source grid has no corner information. '
                             'cannot use conservative regridding.')
        if not destgrid.has_corners:
            raise ValueError('destination grid has no corner information. '
                             'cannot use conservative regridding.')

    # ESMF.Regrid requires Field (Grid+data) as input, not just Grid.
    # Extra dimensions are specified when constructing the Field objects,
    # not when constructing the Regrid object later on.
    sourcefield = ESMF.Field(sourcegrid, ndbounds=extra_dims)
    destfield = ESMF.Field(destgrid, ndbounds=extra_dims)

    # ESMF bug? when using locstream objects, options src_mask_values
    # and dst_mask_values produce runtime errors
    allow_masked_values = True
    if isinstance(sourcefield.grid, ESMF.api.locstream.LocStream):
        allow_masked_values = False
    if isinstance(destfield.grid, ESMF.api.locstream.LocStream):
        allow_masked_values = False

    # ESMPy will throw an incomprehensive error if the weight file
    # already exists. Better to catch it here!
    if filename is not None:
        assert not os.path.exists(filename), (
            'Weight file already exists! Please remove it or use a new name.')

    # re-normalize conservative regridding results
    # https://github.com/JiaweiZhuang/xESMF/issues/17
    if method == 'conservative_normed':
        norm_type = ESMF.NormType.FRACAREA
    else:
        norm_type = ESMF.NormType.DSTAREA

    # Calculate regridding weights.
    # Must set unmapped_action to IGNORE, otherwise the function will fail,
    # if the destination grid is larger than the source grid.
<<<<<<< HEAD
    kwargs=dict(filename=filename,
                regrid_method=esmf_regrid_method,
                unmapped_action=ESMF.UnmappedAction.IGNORE,
                ignore_degenerate=ignore_degenerate,
                norm_type=norm_type)
    if allow_masked_values:
        kwargs.update(dict(src_mask_values=[0], dst_mask_values=[0]))

    regrid = ESMF.Regrid(sourcefield, destfield, **kwargs)
=======
    regrid = ESMF.Regrid(sourcefield, destfield, filename=filename,
                         regrid_method=esmf_regrid_method,
                         unmapped_action=ESMF.UnmappedAction.IGNORE,
                         ignore_degenerate=ignore_degenerate,
                         factors=filename is None)
>>>>>>> 8494718b

    return regrid


def esmf_regrid_apply(regrid, indata):
    '''
    Apply existing regridding weights to the data field,
    using ESMPy's built-in functionality.

    xESMF use Scipy to apply weights instead of this.
    This is only for benchmarking Scipy's result and performance.

    Parameters
    ----------
    regrid : ESMF.Regrid object
        Contains the mapping from the source grid to the destination grid.

        Users should create them by esmf_regrid_build(),
        instead of ESMPy's original API.

    indata : numpy array of shape ``(Nlon, Nlat, N1, N2, ...)``
        Extra dimensions ``(N1, N2, ...)`` are specified in
        ``esmf_regrid_build()``.

        Recommend Fortran-ordering to match ESMPy internal.

    Returns
    -------
    outdata : numpy array of shape ``(Nlon_out, Nlat_out, N1, N2, ...)``

    '''

    # Passing C-ordered input data will be terribly slow,
    # since indata is often quite large and re-ordering memory is expensive.
    warn_f_contiguous(indata)

    # Get the pointers to source and destination fields.
    # Because the regrid object points to its underlying field&grid,
    # we can just pass regrid from ESMF_regrid_build() to ESMF_regrid_apply(),
    # without having to pass all the field&grid objects.
    sourcefield = regrid.srcfield
    destfield = regrid.dstfield

    # pass numpy array to the underlying Fortran array
    sourcefield.data[...] = indata

    # apply regridding weights
    destfield = regrid(sourcefield, destfield)

    return destfield.data


def esmf_regrid_finalize(regrid):
    '''
    Free the underlying Fortran array to avoid memory leak.

    After calling ``destroy()`` on regrid or its fields, we cannot use the
    regrid method anymore, but the input and output data still exist.

    Parameters
    ----------
    regrid : ESMF.Regrid object

    '''

    regrid.destroy()
    regrid.srcfield.destroy()
    regrid.dstfield.destroy()
    regrid.srcfield.grid.destroy()
    regrid.dstfield.grid.destroy()

    # double check
    assert regrid.finalized
    assert regrid.srcfield.finalized
    assert regrid.dstfield.finalized
    assert regrid.srcfield.grid.finalized
    assert regrid.dstfield.grid.finalized<|MERGE_RESOLUTION|>--- conflicted
+++ resolved
@@ -315,23 +315,16 @@
     # Calculate regridding weights.
     # Must set unmapped_action to IGNORE, otherwise the function will fail,
     # if the destination grid is larger than the source grid.
-<<<<<<< HEAD
     kwargs=dict(filename=filename,
                 regrid_method=esmf_regrid_method,
                 unmapped_action=ESMF.UnmappedAction.IGNORE,
                 ignore_degenerate=ignore_degenerate,
-                norm_type=norm_type)
+                norm_type=norm_type,
+                factors=filename is None)
     if allow_masked_values:
         kwargs.update(dict(src_mask_values=[0], dst_mask_values=[0]))
 
     regrid = ESMF.Regrid(sourcefield, destfield, **kwargs)
-=======
-    regrid = ESMF.Regrid(sourcefield, destfield, filename=filename,
-                         regrid_method=esmf_regrid_method,
-                         unmapped_action=ESMF.UnmappedAction.IGNORE,
-                         ignore_degenerate=ignore_degenerate,
-                         factors=filename is None)
->>>>>>> 8494718b
 
     return regrid
 
