"""
Frontend for xESMF, exposed to users.
"""

import warnings

import cf_xarray as cfxr
import numpy as np
import sparse as sps
import xarray as xr
from shapely.geometry import LineString
from xarray import DataArray, Dataset

from .backend import Grid, LocStream, Mesh, add_corner, esmf_regrid_build, esmf_regrid_finalize
from .smm import (
    _combine_weight_multipoly,
    _parse_coords_and_values,
    add_nans_to_weights,
    apply_weights,
    check_shapes,
    read_weights,
)
from .util import LAT_CF_ATTRS, LON_CF_ATTRS, split_polygons_and_holes

try:
    import dask.array as da

    dask_array_type = (da.Array,)  # for isinstance checks
except ImportError:
    dask_array_type = ()


def subset_regridder(
    ds_out, ds_in, method, in_dims, out_dims, locstream_in, locstream_out, periodic, **kwargs
):
    """Compute subset of weights"""
    kwargs.pop('filename', None)  # Don't save subset of weights
    kwargs.pop('reuse_weights', None)

    # Renaming dims to original names for the subset regridding
    if locstream_in:
        ds_in = ds_in.rename({'x_in': in_dims[0]})
    else:
        ds_in = ds_in.rename({'y_in': in_dims[0], 'x_in': in_dims[1]})

    if locstream_out:
        ds_out = ds_out.rename({'x_out': out_dims[1]})
    else:
        ds_out = ds_out.rename({'y_out': out_dims[0], 'x_out': out_dims[1]})

    regridder = Regridder(
        ds_in, ds_out, method, locstream_in, locstream_out, periodic, parallel=False, **kwargs
    )
    return regridder.w


def as_2d_mesh(lon, lat):
    if (lon.ndim, lat.ndim) == (2, 2):
        assert lon.shape == lat.shape, 'lon and lat should have same shape'
    elif (lon.ndim, lat.ndim) == (1, 1):
        lon, lat = np.meshgrid(lon, lat)
    else:
        raise ValueError('lon and lat should be both 1D or 2D')

    return lon, lat


<<<<<<< HEAD
def ds_to_ESMFgrid(ds, need_bounds=False, periodic=None):
    '''
=======
def _get_lon_lat(ds):
    """Return lon and lat extracted from ds."""
    if ('lat' in ds and 'lon' in ds) or ('lat' in ds.coords and 'lon' in ds.coords):
        # Old way.
        return ds['lon'], ds['lat']
    # else : cf-xarray way
    try:
        lon = ds.cf['longitude']
        lat = ds.cf['latitude']
    except (KeyError, AttributeError, ValueError):
        # KeyError if cfxr doesn't detect the coords
        # AttributeError if ds is a dict
        raise ValueError('dataset must include lon/lat or be CF-compliant')

    return lon, lat


def _get_lon_lat_bounds(ds):
    """Return bounds of lon and lat extracted from ds."""
    if 'lat_b' in ds and 'lon_b' in ds:
        # Old way.
        return ds['lon_b'], ds['lat_b']
    # else : cf-xarray way
    if 'longitude' not in ds.cf.coordinates:
        # If we are here, _get_lon_lat() didn't fail, thus we should be able to guess the coords.
        ds = ds.cf.guess_coord_axis()
    try:
        lon_bnds = ds.cf.get_bounds('longitude')
        lat_bnds = ds.cf.get_bounds('latitude')
    except KeyError:  # bounds are not already present
        if ds.cf['longitude'].ndim > 1:
            # We cannot infer 2D bounds, raise KeyError as custom "lon_b" is missing.
            raise KeyError('lon_b')
        lon_name = ds.cf['longitude'].name
        lat_name = ds.cf['latitude'].name
        ds = ds.cf.add_bounds([lon_name, lat_name])
        lon_bnds = ds.cf.get_bounds('longitude')
        lat_bnds = ds.cf.get_bounds('latitude')

    # Convert from CF bounds to xESMF bounds.
    # order=None is because we don't want to assume the dimension order for 2D bounds.
    lon_b = cfxr.bounds_to_vertices(lon_bnds, ds.cf.get_bounds_dim_name('longitude'), order=None)
    lat_b = cfxr.bounds_to_vertices(lat_bnds, ds.cf.get_bounds_dim_name('latitude'), order=None)
    return lon_b, lat_b


def ds_to_ESMFgrid(ds, need_bounds=False, periodic=None, append=None):
    """
>>>>>>> e4b73623
    Convert xarray DataSet or dictionary to ESMF.Grid object.

    Parameters
    ----------
    ds : xarray DataSet or dictionary
        Contains variables ``lon``, ``lat``,
        and optionally ``lon_b``, ``lat_b`` if need_bounds=True.

        Shape should be ``(n_lat, n_lon)`` or ``(n_y, n_x)``,
        as normal C or Python ordering. Will be then tranposed to F-ordered.

    need_bounds : bool, optional
        Need cell boundary values?

    periodic : bool, optional
        Periodic in longitude?

    Returns
    -------
    grid
        ESMF.Grid object
    shape
        Shape of the grid
    dim_names
        Dimension names of the grid

    """
    # use np.asarray(dr) instead of dr.values, so it also works for dictionary

    lon, lat = _get_lon_lat(ds)
    if hasattr(lon, 'dims'):
        if lon.ndim == 1:
            dim_names = lat.dims + lon.dims
        else:
            dim_names = lon.dims
    else:
        dim_names = None
    lon, lat = as_2d_mesh(np.asarray(lon), np.asarray(lat))

    if 'mask' in ds:
        mask = np.asarray(ds['mask'])
    else:
        mask = None

    # tranpose the arrays so they become Fortran-ordered
    if mask is not None:
        grid = Grid.from_xarray(lon.T, lat.T, periodic=periodic, mask=mask.T)
    else:
        grid = Grid.from_xarray(lon.T, lat.T, periodic=periodic, mask=None)

    if need_bounds:
        lon_b, lat_b = _get_lon_lat_bounds(ds)
        lon_b, lat_b = as_2d_mesh(np.asarray(lon_b), np.asarray(lat_b))
        add_corner(grid, lon_b.T, lat_b.T)

    return grid, lon.shape, dim_names


def ds_to_ESMFlocstream(ds):
    """
    Convert xarray DataSet or dictionary to ESMF.LocStream object.

    Parameters
    ----------
    ds : xarray DataSet or dictionary
        Contains variables ``lon``, ``lat``.

    Returns
    -------
    locstream : ESMF.LocStream object

    """

    lon, lat = _get_lon_lat(ds)
    if hasattr(lon, 'dims'):
        dim_names = lon.dims
    else:
        dim_names = None
    lon, lat = np.asarray(lon), np.asarray(lat)

    if len(lon.shape) > 1:
        raise ValueError('lon can only be 1d')
    if len(lat.shape) > 1:
        raise ValueError('lat can only be 1d')

    assert lon.shape == lat.shape

    locstream = LocStream.from_xarray(lon, lat)

    return locstream, (1,) + lon.shape, dim_names


def polys_to_ESMFmesh(polys):
    """
    Convert a sequence of shapely Polygons to a ESMF.Mesh object.

    MultiPolygons are split in their polygon parts and holes are ignored.

    Parameters
    ----------
    polys : sequence of shapely Polygon or MultiPolygon

    Returns
    -------
    exterior : ESMF.Mesh
        A mesh where elements are the exterior rings of the polygons
    tuple
        The shape of the mesh : (1, N_elements)

    """
    ext, holes, _, _ = split_polygons_and_holes(polys)
    if len(holes) > 0:
        warnings.warn(
            'Some passed polygons have holes, those are not represented in the returned Mesh.'
        )
    return Mesh.from_polygons(ext), (1, len(ext))


class BaseRegridder(object):
    def __init__(
        self,
        grid_in,
        grid_out,
        method,
        filename=None,
        reuse_weights=False,
        extrap_method=None,
        extrap_dist_exponent=None,
        extrap_num_src_pnts=None,
        weights=None,
        ignore_degenerate=None,
        input_dims=None,
        output_dims=None,
        unmapped_to_nan=False,
        parallel=False,
    ):
        """
        Base xESMF regridding class supporting ESMF objects: `Grid`, `Mesh` and `LocStream`.

        Create or use existing subclasses to support other types of input objects. See for example `Regridder`
        to regrid `xarray.DataArray` objects, or `SpatialAverager`
        to average grids over regions defined by polygons.

        Parameters
        ----------
        grid_in, grid_out : ESMF Grid or Locstream or Mesh
            Input and output grid structures as ESMFpy objects.

        method : str
            Regridding method. Options are

            - 'bilinear'
            - 'conservative', **need grid corner information**
            - 'conservative_normed', **need grid corner information**
            - 'patch'
            - 'nearest_s2d'
            - 'nearest_d2s'

        filename : str, optional
            Name for the weight file. The default naming scheme is::

                {method}_{Ny_in}x{Nx_in}_{Ny_out}x{Nx_out}.nc

            e.g. bilinear_400x600_300x400.nc

        reuse_weights : bool, optional
            Whether to read existing weight file to save computing time.
            False by default (i.e. re-compute, not reuse).

        extrap_method : str, optional
            Extrapolation method. Options are

            - 'inverse_dist'
            - 'nearest_s2d'

        extrap_dist_exponent : float, optional
            The exponent to raise the distance to when calculating weights for the
            extrapolation method. If none are specified, defaults to 2.0

        extrap_num_src_pnts : int, optional
            The number of source points to use for the extrapolation methods
            that use more than one source point. If none are specified, defaults to 8

        weights : None, coo_matrix, dict, str, Dataset, Path,
            Regridding weights, stored as
              - a scipy.sparse COO matrix,
              - a dictionary with keys `row_dst`, `col_src` and `weights`,
              - an xarray Dataset with data variables `col`, `row` and `S`,
              - or a path to a netCDF file created by ESMF.
            If None, compute the weights.

        ignore_degenerate : bool, optional
            If False (default), raise error if grids contain degenerated cells
            (i.e. triangles or lines, instead of quadrilaterals)

        input_dims : tuple of str, optional
            A tuple of dimension names to look for when regridding DataArrays or Datasets.
            If not given or if those are not found on the regridded object, regridding
            uses the two last dimensions of the object (or the last one for input LocStreams and Meshes).

        output_dims : tuple of str, optional
            A tuple of dimension names to look for when regridding DataArrays or Datasets.
            If not given or if those are not found on the regridded object, regridding
            uses the two last dimensions of the object (or the last one for output LocStreams and Meshes)

        unmapped_to_nan: boolean, optional
            Set values of unmapped points to `np.nan` instead of zero (ESMF default). This is useful for
            target cells lying outside of the source domain when no output mask is defined.
            If an output mask is defined, or regridding method is `nearest_s2d` or `nearest_d2s`,
            this option has no effect.

        parallel: bool, optional
            Are the weights generated in parallel with Dask. Default is False. When True, the weight
            generation in the BaseRegridder is skipped and weights are generated in paralell in the
            subsest_regridder instead.

        Returns
        -------
        baseregridder : xESMF BaseRegridder object

        """
        self.grid_in = grid_in
        self.grid_out = grid_out
        self.method = method
        self.reuse_weights = reuse_weights
        self.extrap_method = extrap_method
        self.extrap_dist_exponent = extrap_dist_exponent
        self.extrap_num_src_pnts = extrap_num_src_pnts
        self.ignore_degenerate = ignore_degenerate
        self.periodic = getattr(self.grid_in, 'periodic_dim', None) is not None
        self.sequence_in = isinstance(self.grid_in, (LocStream, Mesh))
        self.sequence_out = isinstance(self.grid_out, (LocStream, Mesh))

        if input_dims is not None and len(input_dims) != int(not self.sequence_in) + 1:
            raise ValueError(f'Wrong number of dimension names in `input_dims` ({len(input_dims)}.')
        self.in_horiz_dims = input_dims

        if output_dims is not None and len(output_dims) != int(not self.sequence_out) + 1:
            raise ValueError(
                f'Wrong number of dimension names in `output dims` ({len(output_dims)}.'
            )
        self.out_horiz_dims = output_dims

        # record grid shape information
        # We need to invert Grid shapes to respect xESMF's convention (y, x).
        self.shape_in = self.grid_in.get_shape()[::-1]
        self.shape_out = self.grid_out.get_shape()[::-1]
        self.n_in = self.shape_in[0] * self.shape_in[1]
        self.n_out = self.shape_out[0] * self.shape_out[1]

        # some logic about reusing weights with either filename or weights args
        if reuse_weights and (filename is None) and (weights is None):
            raise ValueError('To reuse weights, you need to provide either filename or weights.')

        if not parallel:
            if not reuse_weights and weights is None:
                weights = self._compute_weights()  # Dictionary of weights
            else:
                weights = filename if filename is not None else weights

            assert weights is not None

            # Convert weights, whatever their format, to a sparse coo matrix
            self.weights = read_weights(weights, self.n_in, self.n_out)

            # replace zeros by NaN for weight matrix entries of unmapped target cells if specified or a mask is present
            if (
                (self.grid_out.mask is not None) and (self.grid_out.mask[0] is not None)
            ) or unmapped_to_nan is True:
                self.weights = add_nans_to_weights(self.weights)

            # follows legacy logic of writing weights if filename is provided
            if filename is not None and not reuse_weights:
                self.to_netcdf(filename=filename)

            # set default weights filename if none given
            self.filename = self._get_default_filename() if filename is None else filename

    @property
    def A(self):
        message = (
            'regridder.A is deprecated and will be removed in future versions. '
            'Use regridder.weights instead.'
        )

        warnings.warn(message, DeprecationWarning)
        # DeprecationWarning seems to be ignored by certain Python environments
        # Also print to make sure users notice this.
        print(message)
        return self.weights

    @property
    def w(self) -> xr.DataArray:
        """Return weights as a 4D DataArray with dimensions (y_out, x_out, y_in, x_in).

        ESMF stores the weights in a 2D array with dimensions (out_dim, in_dim), the size of the output and input
        grids respectively (ny x nx). This property returns the weights reshaped as a 4D array to simplify
        comparisons with the original grids.
        """
        # TODO: Add coords ?
        s = self.shape_out + self.shape_in
        data = self.weights.data.reshape(s)
        dims = 'y_out', 'x_out', 'y_in', 'x_in'
        return xr.DataArray(data, dims=dims)

    def _get_default_filename(self):
        # e.g. bilinear_400x600_300x400.nc
        filename = '{0}_{1}x{2}_{3}x{4}'.format(
            self.method,
            self.shape_in[0],
            self.shape_in[1],
            self.shape_out[0],
            self.shape_out[1],
        )

        if self.periodic:
            filename += '_peri.nc'
        else:
            filename += '.nc'

        return filename

    def _compute_weights(self):
        regrid = esmf_regrid_build(
            self.grid_in,
            self.grid_out,
            self.method,
            extrap_method=self.extrap_method,
            extrap_dist_exponent=self.extrap_dist_exponent,
            extrap_num_src_pnts=self.extrap_num_src_pnts,
            ignore_degenerate=self.ignore_degenerate,
        )

        w = regrid.get_weights_dict(deep_copy=True)
        esmf_regrid_finalize(regrid)  # only need weights, not regrid object
        return w

    def __call__(self, indata, keep_attrs=False, skipna=False, na_thres=1.0, output_chunks=None):
        """
        Apply regridding to input data.

        Parameters
        ----------
        indata : numpy array, dask array, xarray DataArray or Dataset.
            If not an xarray object or if `input_dìms` was not given in the init,
            the rightmost two dimensions must be the same as ``ds_in``.
            Can have arbitrary additional dimensions.

            Examples of valid shapes

            - (n_lat, n_lon), if ``ds_in`` has shape (n_lat, n_lon)
            - (n_time, n_lev, n_y, n_x), if ``ds_in`` has shape (Ny, n_x)

            Either give `input_dims` or transpose your input data
            if the horizontal dimensions are not the rightmost two dimensions

            Variables without the regridded dimensions are silently skipped when passing a Dataset.

        keep_attrs : bool, optional
            Keep attributes for xarray DataArrays or Datasets.
            Defaults to False.

        skipna: bool, optional
            Whether to skip missing values when regridding.
            When set to False, an output value is masked when a single
            input value is missing and no grid mask is provided.
            When set to True, missing values do not contaminate the regridding
            since only valid values are taken into account.
            In this case, a given output point is set to NaN only if the ratio
            of missing values exceeds the level set by `na_thres`:
            for instance, when the center of a cell is computed linearly
            from its four corners, one of which is missing, the output value
            is set to NaN if `na_thres` is smaller than 0.25.

        na_thres: float, optional
            A value within the [0., 1.] interval that defines the maximum
            ratio of missing grid points involved in the regrdding over which
            the output value is set to NaN. For instance, if `na_thres` is set
            to 0, the output value is NaN if a single NaN is found in the input
            values that are used to compute the output value; similarly,
            if `na_thres` is set to 1, all input values must be missing to
            mask the output value.

        output_chunks: dict or tuple, optional
            The desired chunks to have on the output along the spatial axes, if indata is a dask array.
            Other non-spatial axes inherit the same chunks as indata.
            Default behavior depends on the chunking of indata. If it is not chunked along
            the spatial dimension, the output will also not be chunked,
            equivalent to passing ``output_chunks=(-1, -1)``.
            If it is chunked, the output will preserve the chunk sizes,
            equivalent to passing ``output_chunks=ìndata.chunks``.
            Chunks have to be specified for all spatial dimensions
            of the output data otherwise regridding will fail. output_chunks can
            either be a tuple the same size as the spatial axes of outdata or it
            can be a dict with defined dims. If output_chunks is a dict, the
            keys must match the dims of the output grid passed when initializing this Regridder.

        Returns
        -------
        outdata : Data type is the same as input data type, except for datasets.
            On the same horizontal grid as ``ds_out``,
            with extra dims in ``dr_in``.

            Assuming ``ds_out`` has the shape of (n_y_out, n_x_out),
            examples of returning shapes are

            - (n_y_out, n_x_out), if ``dr_in`` is 2D
            - (n_time, n_lev, n_y_out, n_x_out), if ``dr_in`` has shape
              (n_time, n_lev, n_y, n_x)

            Datasets with dask-backed variables will have modified dtypes.
            If all input variables are 'float32', all output will be 'float32',
            for any other case, all outputs will be 'float64'.

        """
        if isinstance(indata, dask_array_type + (np.ndarray,)):
            return self.regrid_array(
                indata,
                self.weights.data,
                skipna=skipna,
                na_thres=na_thres,
                output_chunks=output_chunks,
            )
        elif isinstance(indata, xr.DataArray):
            return self.regrid_dataarray(
                indata,
                keep_attrs=keep_attrs,
                skipna=skipna,
                na_thres=na_thres,
                output_chunks=output_chunks,
            )
        elif isinstance(indata, xr.Dataset):
            return self.regrid_dataset(
                indata,
                keep_attrs=keep_attrs,
                skipna=skipna,
                na_thres=na_thres,
                output_chunks=output_chunks,
            )
        else:
            raise TypeError('input must be numpy array, dask array, xarray DataArray or Dataset!')

    @staticmethod
    def _regrid(indata, weights, *, shape_in, shape_out, skipna, na_thres):
        # skipna: set missing values to zero
        if skipna:
            missing = np.isnan(indata)
            indata = np.where(missing, 0.0, indata)

        # apply weights
        outdata = apply_weights(weights, indata, shape_in, shape_out)

        # skipna: Compute the influence of missing data at each interpolation point and filter those not meeting acceptable threshold.
        if skipna:
            fraction_valid = apply_weights(weights, (~missing).astype('d'), shape_in, shape_out)
            tol = 1e-6
            bad = fraction_valid < np.clip(1 - na_thres, tol, 1 - tol)
            fraction_valid[bad] = 1
            outdata = np.where(bad, np.nan, outdata / fraction_valid)

        return outdata

    def regrid_array(self, indata, weights, skipna=False, na_thres=1.0, output_chunks=None):
        """See __call__()."""
        if self.sequence_in:
            indata = np.reshape(indata, (*indata.shape[:-1], 1, indata.shape[-1]))

        # If output_chunk is dict, order output chunks to match order of out_horiz_dims and convert to tuple
        if isinstance(output_chunks, dict):
            output_chunks = tuple([output_chunks.get(key) for key in self.out_horiz_dims])

        kwargs = {
            'shape_in': self.shape_in,
            'shape_out': self.shape_out,
        }

        check_shapes(indata, weights, **kwargs)

        kwargs.update(skipna=skipna, na_thres=na_thres)

        weights = self.weights.data.reshape(self.shape_out + self.shape_in)
        if isinstance(indata, dask_array_type):  # dask
            if output_chunks is None:
                # Default : same chunk size as the input to preserve chunksize
                # Unless the input is not chunked along the dimension (shape_in == in_chunk_size), in which case we do not chunk along the dimension
                # This preserves the pre-0.8 behaviour.
                output_chunks = tuple(
                    min(chnkin, shpout) if shpin != chnkin else shpout
                    for shpout, shpin, chnkin in zip(
                        self.shape_out, self.shape_in, indata.chunksize[-2:]
                    )
                )
                fac = np.prod(
                    [np.ceil(shp / chnk) for shp, chnk in zip(self.shape_out, output_chunks)]
                )
                if fac > 4:  # Dask's built-in threshold is 10
                    warnings.warn(
                        (
                            f'Regridding is increasing the number of chunks by a factor of {fac}, '
                            'you might want to specify sizes in `output_chunks` in the regridder call. '
                            f'Default behaviour is to preserve the chunk sizes from the input {indata.chunksize[-2:]}.'
                        ),
                        da.core.PerformanceWarning,
                        stacklevel=3,
                    )
            if len(output_chunks) != len(self.shape_out):
                if len(output_chunks) == 1 and self.sequence_out:
                    output_chunks = (1, output_chunks[0])
                else:
                    raise ValueError(
                        f'output_chunks must have same dimension as ds_out,'
                        f' output_chunks dimension ({len(output_chunks)}) does not '
                        f'match ds_out dimension ({len(self.shape_out)})'
                    )
            weights = da.from_array(weights, chunks=(output_chunks + indata.chunksize[-2:]))
            outdata = self._regrid(indata, weights, **kwargs)
        else:  # numpy
            outdata = self._regrid(indata, weights, **kwargs)
        return outdata

    def regrid_numpy(self, indata, **kwargs):
        warnings.warn(
            '`regrid_numpy()` will be removed in xESMF 0.7, please use `regrid_array` instead.',
            category=FutureWarning,
        )
        return self.regrid_array(indata, self.weights.data, **kwargs)

    def regrid_dask(self, indata, **kwargs):
        warnings.warn(
            '`regrid_dask()` will be removed in xESMF 0.7, please use `regrid_array` instead.',
            category=FutureWarning,
        )
        return self.regrid_array(indata, self.weights.data, **kwargs)

    def regrid_dataarray(
        self, dr_in, keep_attrs=False, skipna=False, na_thres=1.0, output_chunks=None
    ):
        """See __call__()."""

        input_horiz_dims, temp_horiz_dims = self._parse_xrinput(dr_in)
        kwargs = dict(skipna=skipna, na_thres=na_thres, output_chunks=output_chunks)
        dr_out = xr.apply_ufunc(
            self.regrid_array,
            dr_in,
            self.weights,
            kwargs=kwargs,
            input_core_dims=[input_horiz_dims, ('out_dim', 'in_dim')],
            output_core_dims=[temp_horiz_dims],
            dask='allowed',
            keep_attrs=keep_attrs,
        )

        return self._format_xroutput(dr_out, temp_horiz_dims)

    def regrid_dataset(
        self, ds_in, keep_attrs=False, skipna=False, na_thres=1.0, output_chunks=None
    ):
        """See __call__()."""

        # get the first data variable to infer input_core_dims
        input_horiz_dims, temp_horiz_dims = self._parse_xrinput(ds_in)

        kwargs = dict(skipna=skipna, na_thres=na_thres, output_chunks=output_chunks)

        non_regriddable = [
            name
            for name, data in ds_in.data_vars.items()
            if not set(input_horiz_dims).issubset(data.dims)
        ]
        ds_in = ds_in.drop_vars(non_regriddable)

        ds_out = xr.apply_ufunc(
            self.regrid_array,
            ds_in,
            self.weights,
            kwargs=kwargs,
            input_core_dims=[input_horiz_dims, ('out_dim', 'in_dim')],
            output_core_dims=[temp_horiz_dims],
            dask='allowed',
            keep_attrs=keep_attrs,
        )

        return self._format_xroutput(ds_out, temp_horiz_dims)

    def _parse_xrinput(self, dr_in):
        # dr could be a DataArray or a Dataset
        # Get input horiz dim names and set output horiz dim names
        if self.in_horiz_dims is not None and all(dim in dr_in.dims for dim in self.in_horiz_dims):
            input_horiz_dims = self.in_horiz_dims
        else:
            if isinstance(dr_in, Dataset):
                name, dr_in = next(iter(dr_in.items()))
            else:
                # For warning purposes
                name = dr_in.name

            if self.sequence_in:
                input_horiz_dims = dr_in.dims[-1:]
            else:
                input_horiz_dims = dr_in.dims[-2:]

            # help user debugging invalid horizontal dimensions
            warnings.warn(
                (
                    f'Using dimensions {input_horiz_dims} from data variable {name} '
                    'as the horizontal dimensions for the regridding.'
                ),
                UserWarning,
            )

        if self.sequence_out:
            temp_horiz_dims = ['dummy', 'locations']
        else:
            temp_horiz_dims = [s + '_new' for s in input_horiz_dims]

        if self.sequence_in and not self.sequence_out:
            temp_horiz_dims = ['dummy_new'] + temp_horiz_dims
        return input_horiz_dims, temp_horiz_dims

    def _format_xroutput(self, out, new_dims=None):
        out.attrs['regrid_method'] = self.method
        return out

    def __repr__(self):
        info = (
            'xESMF Regridder \n'
            'Regridding algorithm:       {} \n'
            'Weight filename:            {} \n'
            'Reuse pre-computed weights? {} \n'
            'Input grid shape:           {} \n'
            'Output grid shape:          {} \n'
            'Periodic in longitude?      {}'.format(
                self.method,
                self.filename,
                self.reuse_weights,
                self.shape_in,
                self.shape_out,
                self.periodic,
            )
        )

        return info

    def to_netcdf(self, filename=None):
        """Save weights to disk as a netCDF file."""
        if filename is None:
            filename = self.filename
        w = self.weights.data
        dim = 'n_s'
        ds = xr.Dataset(
            {'S': (dim, w.data), 'col': (dim, w.coords[1, :] + 1), 'row': (dim, w.coords[0, :] + 1)}
        )
        ds.to_netcdf(filename)
        return filename


class Regridder(BaseRegridder):
    def __init__(
        self,
        ds_in,
        ds_out,
        method,
        locstream_in=False,
        locstream_out=False,
        periodic=False,
        parallel=False,
        **kwargs,
    ):
        """
        Make xESMF regridder

        Parameters
        ----------
        ds_in, ds_out : xarray Dataset, DataArray, or dictionary
            Contain input and output grid coordinates.
            All variables that the cf-xarray accessor understand are accepted.
            Otherwise, look for ``lon``, ``lat``,
            optionally ``lon_b``, ``lat_b`` for conservative methods,
            and ``mask``. Note that for `mask`, the ESMF convention is used,
            where masked values are identified by 0, and non-masked values by 1.

            For conservative methods, if bounds are not present, they will be
            computed using `cf-xarray` (only 1D coordinates are currently supported).

            Shape can be 1D (n_lon,) and (n_lat,) for rectilinear grids,
            or 2D (n_y, n_x) for general curvilinear grids.
            Shape of bounds should be (n+1,) or (n_y+1, n_x+1).
            CF-bounds (shape (n, 2) or (n, m, 4)) are also accepted if they are
            accessible through the cf-xarray accessor.

            If either dataset includes a 2d mask variable, that will also be
            used to inform the regridding.

            If DataArrays are passed, the are simply converted to Datasets.

        method : str
            Regridding method. Options are

            - 'bilinear'
            - 'conservative', **need grid corner information**
            - 'conservative_normed', **need grid corner information**
            - 'patch'
            - 'nearest_s2d'
            - 'nearest_d2s'

        periodic : bool, optional
            Periodic in longitude? Default to False.
            Only useful for global grids with non-conservative regridding.
            Will be forced to False for conservative regridding.

        parallel : bool, optional
            Compute the weights in parallel with Dask. Default to False.
            If True, weights are computed in parallel with Dask on subsets of the output grid using
            chunks of the output grid.

        filename : str, optional
            Name for the weight file. The default naming scheme is::

                {method}_{Ny_in}x{Nx_in}_{Ny_out}x{Nx_out}.nc

            e.g. bilinear_400x600_300x400.nc

        reuse_weights : bool, optional
            Whether to read existing weight file to save computing time.
            False by default (i.e. re-compute, not reuse).

        extrap_method : str, optional
            Extrapolation method. Options are

            - 'inverse_dist'
            - 'nearest_s2d'

        extrap_dist_exponent : float, optional
            The exponent to raise the distance to when calculating weights for the
            extrapolation method. If none are specified, defaults to 2.0

        extrap_num_src_pnts : int, optional
            The number of source points to use for the extrapolation methods
            that use more than one source point. If none are specified, defaults to 8

        weights : None, coo_matrix, dict, str, Dataset, Path,
            Regridding weights, stored as
              - a scipy.sparse COO matrix,
              - a dictionary with keys `row_dst`, `col_src` and `weights`,
              - an xarray Dataset with data variables `col`, `row` and `S`,
              - or a path to a netCDF file created by ESMF.

            If None, compute the weights.

        ignore_degenerate : bool, optional
            If False (default), raise error if grids contain degenerated cells
            (i.e. triangles or lines, instead of quadrilaterals)

        unmapped_to_nan: boolean, optional
            Set values of unmapped points to `np.nan` instead of zero (ESMF default). This is useful for
            target cells lying outside of the source domain when no output mask is defined.
            If an output mask is defined, or regridding method is `nearest_s2d` or `nearest_d2s`,
            this option has no effect.

        Returns
        -------
        regridder : xESMF regridder object
        """
        methods_avail_ls_in = ['nearest_s2d', 'nearest_d2s']
        methods_avail_ls_out = ['bilinear', 'patch'] + methods_avail_ls_in

        if locstream_in and method not in methods_avail_ls_in:
            raise ValueError(
                f'locstream input is only available for method in {methods_avail_ls_in}'
            )
        if locstream_out and method not in methods_avail_ls_out:
            raise ValueError(
                f'locstream output is only available for method in {methods_avail_ls_out}'
            )

        reuse_weights = kwargs.get('reuse_weights', False)

        weights = kwargs.get('weights', None)

        if parallel and (reuse_weights or weights is not None):
            parallel = False
            warnings.warn(
                'Cannot use parallel=True when reuse_weights=True or when weights is not None. Building Regridder normally.'
            )

        # Record basic switches
        if method in ['conservative', 'conservative_normed']:
            need_bounds = True
            periodic = False  # bound shape will not be N+1 for periodic grid
        else:
            need_bounds = False

        # Ensure we have Datasets and not DataArrays.
        if isinstance(ds_in, xr.DataArray):
            ds_in = ds_in._to_temp_dataset()

        if isinstance(ds_out, xr.DataArray):
            ds_out = ds_out._to_temp_dataset()

        # Construct ESMF grid, with some shape checking
        if locstream_in:
            grid_in, shape_in, input_dims = ds_to_ESMFlocstream(ds_in)
        else:
            grid_in, shape_in, input_dims = ds_to_ESMFgrid(
                ds_in, need_bounds=need_bounds, periodic=periodic
            )
        if locstream_out:
            grid_out, shape_out, output_dims = ds_to_ESMFlocstream(ds_out)
        else:
            grid_out, shape_out, output_dims = ds_to_ESMFgrid(ds_out, need_bounds=need_bounds)

        # Create the BaseRegridder
        super().__init__(
            grid_in,
            grid_out,
            method,
            input_dims=input_dims,
            output_dims=output_dims,
            parallel=parallel,
            **kwargs,
        )

        # Record output grid and metadata
        lon_out, lat_out = _get_lon_lat(ds_out)
        if not isinstance(lon_out, DataArray):
            if lon_out.ndim == 2:
                dims = [('y', 'x'), ('y', 'x')]
            elif self.sequence_out:
                dims = [('locations',), ('locations',)]
            else:
                dims = [('lon',), ('lat',)]
            lon_out = xr.DataArray(lon_out, dims=dims[0], name='lon', attrs=LON_CF_ATTRS)
            lat_out = xr.DataArray(lat_out, dims=dims[1], name='lat', attrs=LAT_CF_ATTRS)

        if lat_out.ndim == 2:
            self.out_horiz_dims = lat_out.dims
        elif self.sequence_out:
            if lat_out.dims != lon_out.dims:
                raise ValueError(
                    'Regridder expects a locstream output, but the passed longitude '
                    'and latitude are not specified along the same dimension. '
                    f'(lon: {lon_out.dims}, lat: {lat_out.dims})'
                )
            self.out_horiz_dims = ('dummy',) + lat_out.dims
        else:
            self.out_horiz_dims = (lat_out.dims[0], lon_out.dims[0])

        if isinstance(ds_out, Dataset):
            self.out_coords = {
                name: crd
                for name, crd in ds_out.coords.items()
                if set(self.out_horiz_dims).issuperset(crd.dims)
            }
            grid_mapping = {
                var.attrs['grid_mapping']
                for var in ds_out.data_vars.values()
                if 'grid_mapping' in var.attrs
            }
            if grid_mapping:
                self.out_coords.update({gm: ds_out[gm] for gm in grid_mapping if gm in ds_out})
        else:
            self.out_coords = {lat_out.name: lat_out, lon_out.name: lon_out}

        if parallel:
            self._init_para_regrid(ds_in, ds_out, kwargs)

    def _init_para_regrid(self, ds_in, ds_out, kwargs):
        # Check if we have bounds as variable and not coords, and add them to coords in both datasets
        if 'lon_b' in ds_out.data_vars:
            ds_out = ds_out.set_coords(['lon_b', 'lat_b'])
        if 'lon_b' in ds_in.data_vars:
            ds_in = ds_in.set_coords(['lon_b', 'lat_b'])
        if not (set(self.out_horiz_dims) - {'dummy'}).issubset(ds_out.chunksizes.keys()):
            raise ValueError(
                'Using `parallel=True` requires the output grid to have chunks along all spatial dimensions. '
                'If the dataset has no variables, consider adding an all-True spatial mask with appropriate chunks.'
            )
        # Drop everything in ds_out except mask or create mask if None. This is to prevent map_blocks loading unnecessary large data
        if self.sequence_out:
            ds_out_dims_drop = set(ds_out.variables).difference(ds_out.data_vars)
            ds_out = ds_out.drop_dims(ds_out_dims_drop)
        else:
            if 'mask' in ds_out:
                mask = ds_out.mask
                ds_out = ds_out.coords.to_dataset()
                ds_out['mask'] = mask
            else:
                ds_out_chunks = tuple([ds_out.chunksizes[i] for i in self.out_horiz_dims])
                ds_out = ds_out.coords.to_dataset()
                mask = da.ones(self.shape_out, dtype=bool, chunks=ds_out_chunks)
                ds_out['mask'] = (self.out_horiz_dims, mask)

            ds_out_dims_drop = set(ds_out.cf.coordinates.keys()).difference(
                ['longitude', 'latitude']
            )
            ds_out = ds_out.cf.drop_dims(ds_out_dims_drop)

        # Drop unnecessary variables in ds_in to save memory
        if not self.sequence_in:
            # Drop unnecessary dims
            ds_in_dims_drop = set(ds_in.cf.coordinates.keys()).difference(['longitude', 'latitude'])
            ds_in = ds_in.cf.drop_dims(ds_in_dims_drop)

            # Drop unnecessary vars
            ds_in = ds_in.coords.to_dataset()

        # Ensure ds_in is not dask-backed
        ds_in = ds_in.load()

        # if bounds in ds_out, we switch to cf bounds for map_blocks
        if 'lon_b' in ds_out and (ds_out.lon_b.ndim == ds_out.cf['longitude'].ndim):
            ds_out = ds_out.assign_coords(
                lon_bounds=cfxr.vertices_to_bounds(
                    ds_out.lon_b, ('bounds', *ds_out.cf['longitude'].dims)
                ),
                lat_bounds=cfxr.vertices_to_bounds(
                    ds_out.lat_b, ('bounds', *ds_out.cf['latitude'].dims)
                ),
            )
            # Make cf-xarray aware of the new bounds
            ds_out[ds_out.cf['longitude'].name].attrs['bounds'] = 'lon_bounds'
            ds_out[ds_out.cf['latitude'].name].attrs['bounds'] = 'lat_bounds'
            ds_out = ds_out.drop_dims(ds_out.lon_b.dims + ds_out.lat_b.dims)
        # rename dims to avoid map_blocks confusing ds_in and ds_out dims.
        if self.sequence_in:
            ds_in = ds_in.rename({self.in_horiz_dims[0]: 'x_in'})
        else:
            ds_in = ds_in.rename({self.in_horiz_dims[0]: 'y_in', self.in_horiz_dims[1]: 'x_in'})

        if self.sequence_out:
            ds_out = ds_out.rename({self.out_horiz_dims[1]: 'x_out'})
            out_chunks = ds_out.chunks.get('x_out')
        else:
            ds_out = ds_out.rename(
                {self.out_horiz_dims[0]: 'y_out', self.out_horiz_dims[1]: 'x_out'}
            )
            out_chunks = [ds_out.chunks.get(k) for k in ['y_out', 'x_out']]

        # Rename coords to avoid issues in xr.map_blocks
        for coord in list(self.out_coords.keys()):
            # If coords and dims are the same, renaming has already been done.
            if coord not in self.out_horiz_dims:
                ds_out = ds_out.rename({coord: coord + '_out'})

        weights_dims = ('y_out', 'x_out', 'y_in', 'x_in')
        templ = sps.zeros((self.shape_out + self.shape_in))
        w_templ = xr.DataArray(templ, dims=weights_dims).chunk(
            out_chunks
        )  # template has same chunks as ds_out

        w = xr.map_blocks(
            subset_regridder,
            ds_out,
            args=[
                ds_in,
                self.method,
                self.in_horiz_dims,
                self.out_horiz_dims,
                self.sequence_in,
                self.sequence_out,
                self.periodic,
            ],
            kwargs=kwargs,
            template=w_templ,
        )
        w = w.compute(scheduler='processes')
        weights = w.stack(out_dim=weights_dims[:2], in_dim=weights_dims[2:])
        weights.name = 'weights'
        self.weights = weights

        # follows legacy logic of writing weights if filename is provided
        if 'filename' in kwargs:
            filename = kwargs['filename']
        else:
            filename = None
        if filename is not None and not self.reuse_weights:
            self.to_netcdf(filename=filename)

        # set default weights filename if none given
        self.filename = self._get_default_filename() if filename is None else filename

    def _format_xroutput(self, out, new_dims=None):
        if new_dims is not None:
            # rename dimension name to match output grid
            out = out.rename({nd: od for nd, od in zip(new_dims, self.out_horiz_dims)})

        out = out.assign_coords(**self.out_coords)
        out.attrs['regrid_method'] = self.method

        if self.sequence_out:
            out = out.squeeze(dim='dummy')

        return out


class SpatialAverager(BaseRegridder):
    def __init__(
        self,
        ds_in,
        polys,
        ignore_holes=False,
        periodic=False,
        filename=None,
        reuse_weights=False,
        weights=None,
        ignore_degenerate=False,
        geom_dim_name='geom',
    ):
        """Compute the exact average of a gridded array over a geometry.

        This uses the ESMF `conservative` regridding method to compute and apply weights
        mapping a 2D field unto geometries defined by polygons. The `conservative` method
        preserves the areal average of the input field. That is, *the value at each output
        grid cell is the average input value over the output grid area*. Here, the output
        grid cells are not rectangles defined by four corners, but polygons defined by
        multiple vertices (`ESMF.Mesh` objects). The regridding weights thus compute the
        areal-average of the input grid over each polygon.

        For multi-parts geometries (shapely.MultiPolygon), weights are computed for each
        geometry, then added, to compute the average over all geometries.

        When polygons include holes, the weights over the holes can either be substracted,
        or ignored.

        Parameters
        ----------
        ds_in : xr.DataArray or xr.Dataset or dictionary
            Contain input and output grid coordinates. Look for variables
            ``lon``, ``lat``, ``lon_b`` and ``lat_b``.

            Optionally looks for ``mask``, in which case  the ESMF convention is used,
            where masked values are identified by 0, and non-masked values by 1.

            Shape can be 1D (n_lon,) and (n_lat,) for rectilinear grids,
            or 2D (n_y, n_x) for general curvilinear grids.
            Shape of bounds should be (n+1,) or (n_y+1, n_x+1).
            DataArrays are converted to Datasets.

        polys : sequence of shapely Polygons and MultiPolygons
            Sequence of polygons (lon, lat) over which to average `ds_in`.

        ignore_holes : bool
            Whether to ignore holes in polygons.
            Default (True) is to subtract the weight of holes from the weight of the polygon.

        filename : str, optional
            Name for the weight file. The default naming scheme is::

                spatialavg_{Ny_in}x{Nx_in}_{Npoly_out}.nc

            e.g. spatialavg_400x600_30.nc

        reuse_weights : bool, optional
            Whether to read existing weight file to save computing time.
            False by default (i.e. re-compute, not reuse).

        weights : None, coo_matrix, dict, str, Dataset, Path,
            Regridding weights, stored as
              - a scipy.sparse COO matrix,
              - a dictionary with keys `row_dst`, `col_src` and `weights`,
              - an xarray Dataset with data variables `col`, `row` and `S`,
              - or a path to a netCDF file created by ESMF.

            If None, compute the weights.

        ignore_degenerate : bool, optional
            If False (default), raise error if grids contain degenerated cells
            (i.e. triangles or lines, instead of quadrilaterals)

        self.geom_dim_name : str
            Name of dimension along which averages for each polygon are stored.

        Returns
        -------
        xarray.DataArray
          Average over polygons along `geom_dim_name` dimension. The `lon` and
          `lat` coordinates are the polygon centroid coordinates.

        References
        ----------
        This approach is inspired by `OCGIS <https://github.com/NCPP/ocgis>`_.
        """
        # Note, I suggest we refactor polys -> geoms
        self.ignore_holes = ignore_holes
        self.polys = polys
        self.geom_dim_name = geom_dim_name

        # Ensure we have a Dataset
        if isinstance(ds_in, xr.DataArray):
            ds_in = ds_in._to_temp_dataset()

        grid_in, shape_in, input_dims = ds_to_ESMFgrid(ds_in, need_bounds=True, periodic=periodic)

        # Create an output locstream so that the regridder knows the output shape and coords.
        # Latitude and longitude coordinates are the polygon centroid.
        lon_out, lat_out = _get_lon_lat(ds_in)
        if hasattr(lon_out, 'name'):
            self._lon_out_name = lon_out.name
            self._lat_out_name = lat_out.name
        else:
            self._lon_out_name = 'lon'
            self._lat_out_name = 'lat'

        # Check length of polys segments
        self._check_polys_length(polys)

        poly_centers = [poly.centroid.xy for poly in polys]
        self._lon_out = np.asarray([c[0][0] for c in poly_centers])
        self._lat_out = np.asarray([c[1][0] for c in poly_centers])

        # We put names 'lon' and 'lat' so ds_to_ESMFlocstream finds them easily.
        # _lon_out_name and _lat_out_name are used on the output anyway.
        ds_out = {'lon': self._lon_out, 'lat': self._lat_out}
        locstream_out, shape_out, _ = ds_to_ESMFlocstream(ds_out)

        # BaseRegridder with custom-computed weights and dummy out grid
        super().__init__(
            grid_in,
            locstream_out,
            'conservative',
            input_dims=input_dims,
            weights=weights,
            filename=filename,
            reuse_weights=reuse_weights,
            ignore_degenerate=ignore_degenerate,
            unmapped_to_nan=False,
        )

    @staticmethod
    def _check_polys_length(polys, threshold=1):
        # Check length of polys segments, issue warning if too long
        check_polys, check_holes, _, _ = split_polygons_and_holes(polys)
        check_polys.extend(check_holes)
        poly_segments = []
        for check_poly in check_polys:
            b = check_poly.boundary.coords
            # Length of each segment
            poly_segments.extend([LineString(b[k : k + 2]).length for k in range(len(b) - 1)])
        if np.any(np.array(poly_segments) > threshold):
            warnings.warn(
                f'`polys` contains large (> {threshold}°) segments. This could lead to errors over large regions. For a more accurate average, segmentize (densify) your shapes with  `shapely.segmentize(polys, {threshold})`',
                UserWarning,
                stacklevel=2,
            )

    def _compute_weights_and_area(self, mesh_out):
        """Return the weights and the area of the destination mesh cells."""

        # Build the regrid object
        regrid = esmf_regrid_build(
            self.grid_in,
            mesh_out,
            method='conservative',
            ignore_degenerate=self.ignore_degenerate,
        )

        # Get the weights and convert to a DataArray
        weights = regrid.get_weights_dict(deep_copy=True)
        w = _parse_coords_and_values(weights, self.n_in, mesh_out.element_count)

        # Get destination area - important for renormalizing the subgeometries.
        regrid.dstfield.get_area()
        dstarea = regrid.dstfield.data.copy()

        esmf_regrid_finalize(regrid)
        return w, dstarea

    def _compute_weights(self):
        """Return weight sparse matrix.

        This function first explodes the geometries into a flat list of Polygon exterior objects:
          - Polygon -> polygon.exterior
          - MultiPolygon -> list of polygon.exterior

        and a list of Polygon.interiors (holes).

        Individual meshes are created for the exteriors and the interiors, and their regridding weights computed.
        We cannot compute the exterior and interior weights at the same time, because the meshes overlap.

        Weights for the subgeometries are then aggregated back to the original geometries. Because exteriors and
        interiors are computed independently, we need to normalize the weights according to their area.
        """

        # Explode geometries into a flat list of polygon exteriors and interiors.
        # Keep track of original geometry index.
        # The convention used here is to list the exteriors first and then the interiors.
        exteriors, interiors, i_ext, i_int = split_polygons_and_holes(self.polys)
        geom_indices = np.array(i_ext + i_int)

        # Create mesh from external polygons (positive contribution)
        mesh_ext = Mesh.from_polygons(exteriors)

        # Get weights for external polygons
        w, area = self._compute_weights_and_area(mesh_ext)

        # Get weights for interiors and append them to weights from exteriors as a negative contribution.
        if len(interiors) > 0 and not self.ignore_holes:
            mesh_int = Mesh.from_polygons(interiors)

            # Get weights for interiors
            w_int, area_int = self._compute_weights_and_area(mesh_int)

            # Append weights from holes as negative weights
            w = xr.concat((w, -w_int), 'out_dim')

            # Append areas
            area = np.concatenate([area, area_int])

        # Combine weights for all the subgeometries belonging to the same geometry
        return _combine_weight_multipoly(w, area, geom_indices).T

    @property
    def w(self) -> xr.DataArray:
        """Return weights as a 3D DataArray with dimensions (geom, y_in, x_in).

        ESMF stores the weights in a 2D array with dimensions (out_dim, in_dim), the size of the output and input
        grids respectively (ny x nx). This property returns the weights reshaped as a 3D array to simplify
        comparisons with the original grids.
        """
        s = self.shape_out[1:2] + self.shape_in
        data = self.weights.data.reshape(s)
        dims = self.geom_dim_name, 'y_in', 'x_in'
        return xr.DataArray(data, dims=dims)

    def _get_default_filename(self):
        # e.g. bilinear_400x600_300x400.nc
        filename = 'spatialavg_{0}x{1}_{2}.nc'.format(
            self.shape_in[0], self.shape_in[1], self.n_out
        )

        return filename

    def __repr__(self):
        info = (
            'xESMF SpatialAverager \n'
            'Weight filename:            {} \n'
            'Reuse pre-computed weights? {} \n'
            'Input grid shape:           {} \n'
            'Output list length:         {} \n'.format(
                self.filename, self.reuse_weights, self.shape_in, self.n_out
            )
        )

        return info

    def _format_xroutput(self, out, new_dims=None):
        out = out.squeeze(dim='dummy')

        # rename dimension name to match output grid
        out = out.rename(locations=self.geom_dim_name)

        # append output horizontal coordinate values
        # extra coordinates are automatically tracked by apply_ufunc
        out.coords[self._lon_out_name] = xr.DataArray(self._lon_out, dims=(self.geom_dim_name,))
        out.coords[self._lat_out_name] = xr.DataArray(self._lat_out, dims=(self.geom_dim_name,))
        out.attrs['regrid_method'] = self.method
        return out<|MERGE_RESOLUTION|>--- conflicted
+++ resolved
@@ -65,10 +65,6 @@
     return lon, lat
 
 
-<<<<<<< HEAD
-def ds_to_ESMFgrid(ds, need_bounds=False, periodic=None):
-    '''
-=======
 def _get_lon_lat(ds):
     """Return lon and lat extracted from ds."""
     if ('lat' in ds and 'lon' in ds) or ('lat' in ds.coords and 'lon' in ds.coords):
@@ -117,7 +113,6 @@
 
 def ds_to_ESMFgrid(ds, need_bounds=False, periodic=None, append=None):
     """
->>>>>>> e4b73623
     Convert xarray DataSet or dictionary to ESMF.Grid object.
 
     Parameters
