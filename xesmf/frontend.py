--- conflicted
+++ resolved
@@ -212,7 +212,8 @@
         Base xESMF regridding class supporting ESMF objects: `Grid`, `Mesh` and `LocStream`.
 
         Create or use existing subclasses to support other types of input objects. See for example `Regridder`
-        to regrid `xarray.DataArray` objects, or `SpatialAverager` to average grids over regions defined by polygons.
+        to regrid `xarray.DataArray` objects, or `SpatialAverager`
+        to average grids over regions defined by polygons.
 
         Parameters
         ----------
@@ -369,9 +370,7 @@
         esmf_regrid_finalize(regrid)  # only need weights, not regrid object
         return w
 
-    def __call__(
-            self, indata, keep_attrs=False, adaptative_masking=False,
-            mask_threshold=1e-6):
+    def __call__(self, indata, keep_attrs=False, adaptative_masking=False):
         """
         Apply regridding to input data.
 
@@ -396,21 +395,21 @@
             Keep attributes for xarray DataArrays or Datasets.
             Defaults to False.
 
-        adaptative_masking: bool, optional
+        adaptative_masking: bool, float, optional
             Set it to True to properly handle transient missing values,
             i.e. when the number of missing values varies along dimensions
             other than the horizontal ones.
-
-            .. note:: It will be set to True in futures versions.
-
-        mask_threshold: float, optional
-            When adaptative masking is active, the mask is converted to float
-            with 1. for valid values and 0. for nans. The destination grid
-            point is masked if the interpolated mask is above mask_threshold.
+            In case of a float, the value is interpreted as a threshold.
+            The mask is converted to float with 1 for valid values and 0 for nans.
+            The destination grid
+            point is masked if the interpolated mask is above this threshold.
             A value close to zero means that the destination point is
             masked if all sources points are masked.
-            mask_threshold must be have a vlue within the [0., 1.]
-            interval.
+            The threshold must be have a value within the [0., 1.].
+            When >= 1 or equal to 0, adaptative_masking is set to False, else
+            it is set to True.
+
+            .. note:: It will be set to True in futures versions.
 
         Returns
         -------
@@ -429,25 +428,21 @@
         if isinstance(indata, np.ndarray):
             return self.regrid_numpy(
                 indata,
-                adaptative_masking=adaptative_masking,
-                mask_threshold=mask_threshold)
+                adaptative_masking=adaptative_masking)
         elif isinstance(indata, dask_array_type):
             return self.regrid_dask(
                 indata,
-                adaptative_masking=adaptative_masking,
-                mask_threshold=mask_threshold)
+                adaptative_masking=adaptative_masking)
         elif isinstance(indata, xr.DataArray):
             return self.regrid_dataarray(
                 indata,
                 keep_attrs=keep_attrs,
-                adaptative_masking=adaptative_masking,
-                mask_threshold=mask_threshold)
+                adaptative_masking=adaptative_masking)
         elif isinstance(indata, xr.Dataset):
             return self.regrid_dataset(
                 indata,
                 keep_attrs=keep_attrs,
-                adaptative_masking=adaptative_masking,
-                mask_threshold=mask_threshold)
+                adaptative_masking=adaptative_masking)
         else:
             raise TypeError(
                 'input must be numpy array, dask array, '
@@ -455,25 +450,29 @@
             )
 
     @staticmethod
-    def _regrid_array(
-            indata, *,
-            weights, shape_in, shape_out,
-            sequence_in,
-            adaptative_masking, mask_threshold):
+    def _regrid_array(indata, *, weights, shape_in, shape_out, sequence_in, adaptative_masking):
 
         if sequence_in:
             indata = np.expand_dims(indata, axis=-2)
 
-        # Is there any non-permament missing values?
+        # interpreting adaptative_masking
+        if isinstance(adaptative_masking, bool):
+            mask_threshold = float(not adaptative_masking)
+        elif adaptative_masking >= 1 or adaptative_masking < 0:
+            adaptative_masking = False
+            mask_threshold = 1.
+        else:
+            mask_threshold = float(adaptative_masking)
+            adaptative_masking = True
+
+        # is there any non-permament missing values?
         ndim = np.ndim(indata)
         if ndim > 2:
             inmask = np.isnan(indata)
-            has_non_perm_mask = (
-                np.apply_over_axes(
-                    np.sum, inmask, [-2, -1]).ravel().ptp() != 0)
-            if not has_non_perm_mask:
-                adaptative_masking = False
-            elif not adaptative_masking:
+            many = np.apply_over_axes(np.any, inmask, [-2, -1])
+            mall = np.apply_over_axes(np.all, inmask, [-2, -1])
+            has_non_perm_mask = (many == mall).all()
+            if not adaptative_masking and has_non_perm_mask:
                 warnings.warn(
                     "Your data has transient missing values. "
                     "You should set adaptative_masking to True, "
@@ -485,14 +484,14 @@
         else:
             adaptative_masking = False
 
-        # Apply weights
+        # apply weights
         outdata = apply_weights(weights, indata, shape_in, shape_out)
 
-        # Scale the data
+        # scale the data
         if adaptative_masking:
-            outvalid = apply_weights(
-                weights, (~inmask).astype('d'), shape_in, shape_out)
-            bad = np.isclose(outvalid, 0, atol=mask_threshold)
+            outvalid = apply_weights(weights, (~inmask).astype('d'), shape_in, shape_out)
+            tol = 1e-6
+            bad = outvalid < min(max(mask_threshold, tol), 1-tol)
             outvalid[bad] = 1
             outdata = xr.where(bad, np.nan, outdata / outvalid)
 
@@ -508,17 +507,16 @@
         }
 
     def regrid_numpy(
-            self, indata, adaptative_masking=False, mask_threshold=1e-6):
+            self, indata, adaptative_masking=False):
         """See __call__()."""
         outdata = self._regrid_array(
             indata,
             adaptative_masking=adaptative_masking,
-            mask_threshold=mask_threshold,
             **self._regrid_kwargs)
         return outdata
 
     def regrid_dask(
-            self, indata, adaptative_masking=False, mask_threshold=1e-6):
+            self, indata, adaptative_masking=False):
         """See __call__()."""
 
         extra_chunk_shape = indata.chunksize[0:-2]
@@ -531,22 +529,17 @@
             dtype=float,
             chunks=output_chunk_shape,
             adaptative_masking=adaptative_masking,
-            mask_threshold=mask_threshold,
             **self._regrid_kwargs,
         )
 
         return outdata
 
-    def regrid_dataarray(
-            self, dr_in, keep_attrs=False, adaptative_masking=False,
-            mask_threshold=1e-6):
+    def regrid_dataarray(self, dr_in, keep_attrs=False, adaptative_masking=False):
         """See __call__()."""
 
         input_horiz_dims, temp_horiz_dims = self._parse_xrinput(dr_in)
         kwargs = self._regrid_kwargs
-        kwargs.update(
-            adaptative_masking=adaptative_masking,
-            mask_threshold=mask_threshold)
+        kwargs.update(adaptative_masking=adaptative_masking)
         dr_out = xr.apply_ufunc(
             self._regrid_array,
             dr_in,
@@ -564,19 +557,15 @@
 
         return self._format_xroutput(dr_out, temp_horiz_dims)
 
-    def regrid_dataset(self, ds_in, keep_attrs=False,
-                       adaptative_masking=False, mask_threshold=1e-6):
+    def regrid_dataset(self, ds_in, keep_attrs=False, adaptative_masking=False):
         """See __call__()."""
 
         # get the first data variable to infer input_core_dims
         input_horiz_dims, temp_horiz_dims = self._parse_xrinput(ds_in)
 
-<<<<<<< HEAD
         kwargs = self._regrid_kwargs
-        kwargs.update(
-            adaptative_masking=adaptative_masking,
-            mask_threshold=mask_threshold)
-=======
+        kwargs.update(adaptative_masking=adaptative_masking)
+
         non_regriddable = [
             name
             for name, data in ds_in.data_vars.items()
@@ -584,7 +573,6 @@
         ]
         ds_in = ds_in.drop_vars(non_regriddable)
 
->>>>>>> 66b57218
         ds_out = xr.apply_ufunc(
             self._regrid_array,
             ds_in,
