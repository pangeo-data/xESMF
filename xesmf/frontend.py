--- conflicted
+++ resolved
@@ -18,11 +18,8 @@
     add_nans_to_weights,
     apply_weights,
     check_shapes,
-<<<<<<< HEAD
     mask_source_indices,
-=======
     post_apply_target_mask_to_weights,
->>>>>>> 336424a1
     read_weights,
 )
 from .util import LAT_CF_ATTRS, LON_CF_ATTRS, _get_edge_indices_2d, split_polygons_and_holes
@@ -435,12 +432,6 @@
             # Convert weights, whatever their format, to a sparse coo matrix
             self.weights = read_weights(weights, self.n_in, self.n_out)
 
-<<<<<<< HEAD
-            # Optionally apply post_mask_source to manipulate the weights and removing
-            #  the contribution of the specified source cells
-            if self.post_mask_source is not None:
-                self.weights = mask_source_indices(self.weights, self.post_mask_source)
-=======
             # Optionally post-apply output mask for LocStream input and Grid output
             # as xesmf.backend.esmf_regrid_build filters the output mask in that case
             # (ESMF does not support output masks for LocStream input and Grid output)
@@ -456,7 +447,11 @@
                 and method == 'nearest_s2d'
             ):
                 self.weights = post_apply_target_mask_to_weights(self.weights, grid_out.mask[0])
->>>>>>> 336424a1
+
+            # Optionally apply post_mask_source to manipulate the weights and removing
+            #  the contribution of the specified source cells
+            if self.post_mask_source is not None:
+                self.weights = mask_source_indices(self.weights, self.post_mask_source)
 
             # replace zeros by NaN for weight matrix entries of unmapped target cells if specified or a mask is present
             if self.unmapped_to_nan:
