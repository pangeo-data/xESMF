'''
Frontend for xESMF, exposed to users.
'''

import numpy as np
import scipy.sparse as sps
import xarray as xr
import warnings

from . backend import (Grid, LocStream, Mesh, add_corner,
                       esmf_regrid_build, esmf_regrid_finalize)

from . smm import read_weights, apply_weights, add_nans_to_weights, _combine_weight_multipoly

from . util import split_polygons_and_holes

try:
    import dask.array as da
    dask_array_type = (da.Array,)  # for isinstance checks
except ImportError:
    dask_array_type = ()

def as_2d_mesh(lon, lat):

    if (lon.ndim, lat.ndim) == (2, 2):
        assert lon.shape == lat.shape, 'lon and lat should have same shape'
    elif (lon.ndim, lat.ndim) == (1, 1):
        lon, lat = np.meshgrid(lon, lat)
    else:
        raise ValueError('lon and lat should be both 1D or 2D')

    return lon, lat


def ds_to_ESMFgrid(ds, need_bounds=False, periodic=None, append=None):
    '''
    Convert xarray DataSet or dictionary to ESMF.Grid object.

    Parameters
    ----------
    ds : xarray DataSet or dictionary
        Contains variables ``lon``, ``lat``,
        and optionally ``lon_b``, ``lat_b`` if need_bounds=True.

        Shape should be ``(n_lat, n_lon)`` or ``(n_y, n_x)``,
        as normal C or Python ordering. Will be then tranposed to F-ordered.

    need_bounds : bool, optional
        Need cell boundary values?

    periodic : bool, optional
        Periodic in longitude?

    Returns
    -------
    grid : ESMF.Grid object

    '''

    # use np.asarray(dr) instead of dr.values, so it also works for dictionary
    lon = np.asarray(ds['lon'])
    lat = np.asarray(ds['lat'])
    lon, lat = as_2d_mesh(lon, lat)

    if 'mask' in ds:
        mask = np.asarray(ds['mask'])
    else:
        mask = None

    # tranpose the arrays so they become Fortran-ordered
    if mask is not None:
        grid = Grid.from_xarray(lon.T, lat.T, periodic=periodic, mask=mask.T)
    else:
        grid = Grid.from_xarray(lon.T, lat.T, periodic=periodic, mask=None)

    if need_bounds:
        lon_b = np.asarray(ds['lon_b'])
        lat_b = np.asarray(ds['lat_b'])
        lon_b, lat_b = as_2d_mesh(lon_b, lat_b)
        add_corner(grid, lon_b.T, lat_b.T)

    return grid, lon.shape


def ds_to_ESMFlocstream(ds):
    '''
    Convert xarray DataSet or dictionary to ESMF.LocStream object.

    Parameters
    ----------
    ds : xarray DataSet or dictionary
        Contains variables ``lon``, ``lat``.

    Returns
    -------
    locstream : ESMF.LocStream object

    '''

    lon = np.asarray(ds['lon'])
    lat = np.asarray(ds['lat'])

    if len(lon.shape) > 1:
        raise ValueError("lon can only be 1d")
    if len(lat.shape) > 1:
        raise ValueError("lat can only be 1d")

    assert lon.shape == lat.shape

    locstream = LocStream.from_xarray(lon, lat)

    return locstream, (1,) + lon.shape


def polys_to_ESMFmesh(polys):
    """
    Convert a sequence of shapely Polygons to a ESMF.Mesh object.

    MultiPolygons are split in their polygon parts and holes are ignored.

    Parameters
    ----------
    polys : sequence of shapely Polygon or MultiPolygon

    Returns
    -------
    exterior : ESMF.Mesh
        A mesh where elements are the exterior rings of the polygons
    tuple
        The shape of the mesh : (1, N_elements)

    """
    ext, holes, _, _ = split_polygons_and_holes(polys)
    if len(holes) > 0:
        warnings.warn('Some passed polygons have holes, those are not represented in the returned Mesh.')
    return Mesh.from_polygons(ext), (1, len(ext))


class BaseRegridder(object):
    def __init__(self, grid_in, grid_out, method,
                 filename=None, reuse_weights=False,
                 extrap_method=None, extrap_dist_exponent=None,
                 extrap_num_src_pnts=None, add_nans=False,
                 weights=None, ignore_degenerate=None):
        """
        Base xESMF regridding class supporting ESMF objects: `Grid`, `Mesh` and `LocStream`.

        Create or use existing subclasses to support other types of input objects. See for example `Regridder`
        to regrid `xarray.DataArray` objects, or `SpatialAverager` to average grids over regions defined by polygons.

        Parameters
        ----------
        grid_in, grid_out : ESMF Grid or Locstream or Mesh
            Input and output grid structures as ESMFpy objects.

        method : str
            Regridding method. Options are

            - 'bilinear'
            - 'conservative', **need grid corner information**
            - 'conservative_normed', **need grid corner information**
            - 'patch'
            - 'nearest_s2d'
            - 'nearest_d2s'

        filename : str, optional
            Name for the weight file. The default naming scheme is::

                {method}_{Ny_in}x{Nx_in}_{Ny_out}x{Nx_out}.nc

            e.g. bilinear_400x600_300x400.nc

        reuse_weights : bool, optional
            Whether to read existing weight file to save computing time.
            False by default (i.e. re-compute, not reuse).

        extrap_method : str, optional
            Extrapolation method. Options are

            - 'inverse_dist'
            - 'nearest_s2d'

        extrap_dist_exponent : float, optional
            The exponent to raise the distance to when calculating weights for the
            extrapolation method. If none are specified, defaults to 2.0

        extrap_num_src_pnts : int, optional
            The number of source points to use for the extrapolation methods
            that use more than one source point. If none are specified, defaults to 8

        weights : None, coo_matrix, dict, str, Dataset, Path,
            Regridding weights, stored as
              - a scipy.sparse COO matrix,
              - a dictionary with keys `row_dst`, `col_src` and `weights`,
              - an xarray Dataset with data variables `col`, `row` and `S`,
              - or a path to a netCDF file created by ESMF.
            If None, compute the weights.

        ignore_degenerate : bool, optional
            If False (default), raise error if grids contain degenerated cells
            (i.e. triangles or lines, instead of quadrilaterals)

        Returns
        -------
        baseregridder : xESMF BaseRegridder object

        """
        self.grid_in = grid_in
        self.grid_out = grid_out
        self.method = method
        self.reuse_weights = reuse_weights
        self.extrap_method = extrap_method
        self.extrap_dist_exponent = extrap_dist_exponent
        self.extrap_num_src_pnts = extrap_num_src_pnts
        self.ignore_degenerate = ignore_degenerate
        self.periodic = getattr(self.grid_in, 'periodic_dim', None) is not None
        self.sequence_in = isinstance(self.grid_in, (LocStream, Mesh))
        self.sequence_out = isinstance(self.grid_out, (LocStream, Mesh))

        # record grid shape information
        # We need to invert Grid shapes to respect xESMF's convention (y, x).
        self.shape_in = self.grid_in.get_shape()[::-1]
        self.shape_out = self.grid_out.get_shape()[::-1]
        self.n_in = self.shape_in[0] * self.shape_in[1]
        self.n_out = self.shape_out[0] * self.shape_out[1]

        # some logic about reusing weights with either filename or weights args
        if reuse_weights and (filename is None) and (weights is None):
            raise ValueError("To reuse weights, you need to provide either filename or weights.")

        if not reuse_weights and weights is None:
            weights = self._compute_weights()  # Dictionary of weights
        else:
            weights = filename if filename is not None else weights

        assert weights is not None

        # Convert weights, whatever their format, to a sparse coo matrix
        self.weights = read_weights(weights, self.n_in, self.n_out)

        # replace zeros by NaN in mask
        if self.grid_out.mask is not None and self.grid_out.mask[0] is not None:
            self.weights = add_nans_to_weights(self.weights)

        # follows legacy logic of writing weights if filename is provided
        if filename is not None and not reuse_weights:
            self.to_netcdf(filename=filename)

        # set default weights filename if none given
        self.filename = self._get_default_filename() if filename is None else filename

    @property
    def A(self):
        message = (
            "regridder.A is deprecated and will be removed in future versions. "
            "Use regridder.weights instead."
        )

        warnings.warn(message, DeprecationWarning)
        # DeprecationWarning seems to be ignored by certain Python environments
        # Also print to make sure users notice this.
        print(message)
        return self.weights

    def _get_default_filename(self):
        # e.g. bilinear_400x600_300x400.nc
        filename = '{0}_{1}x{2}_{3}x{4}'.format(
            self.method,
            self.shape_in[0], self.shape_in[1],
            self.shape_out[0], self.shape_out[1],
        )

        if self.periodic:
            filename += '_peri.nc'
        else:
            filename += '.nc'

        return filename

    def _compute_weights(self):
        regrid = esmf_regrid_build(self.grid_in, self.grid_out, self.method,
                                   extrap_method=self.extrap_method,
                                   extrap_dist_exponent=self.extrap_dist_exponent,
                                   extrap_num_src_pnts=self.extrap_num_src_pnts,
                                   ignore_degenerate=self.ignore_degenerate)

        w = regrid.get_weights_dict(deep_copy=True)
        esmf_regrid_finalize(regrid)  # only need weights, not regrid object
        return w

    def __call__(self, indata, keep_attrs=False):
        """
        Apply regridding to input data.

        Parameters
        ----------
        indata : numpy array, dask array, xarray DataArray or Dataset.
            The rightmost two dimensions must be the same as ``ds_in``.
            Can have arbitrary additional dimensions.

            Examples of valid shapes

            - (n_lat, n_lon), if ``ds_in`` has shape (n_lat, n_lon)
            - (n_time, n_lev, n_y, n_x), if ``ds_in`` has shape (Ny, n_x)

            Transpose your input data if the horizontal dimensions are not
            the rightmost two dimensions.

        keep_attrs : bool, optional
            Keep attributes for xarray DataArrays or Datasets.
            Defaults to False.

        Returns
        -------
        outdata : Data type is the same as input data type.
            On the same horizontal grid as ``ds_out``,
            with extra dims in ``dr_in``.

            Assuming ``ds_out`` has the shape of (n_y_out, n_x_out),
            examples of returning shapes are

            - (n_y_out, n_x_out), if ``dr_in`` is 2D
            - (n_time, n_lev, n_y_out, n_x_out), if ``dr_in`` has shape
              (n_time, n_lev, n_y, n_x)

        """
        if isinstance(indata, np.ndarray):
            return self.regrid_numpy(indata)
        elif isinstance(indata, dask_array_type):
            return self.regrid_dask(indata)
        elif isinstance(indata, xr.DataArray):
            return self.regrid_dataarray(indata, keep_attrs=keep_attrs)
        elif isinstance(indata, xr.Dataset):
            return self.regrid_dataset(indata, keep_attrs=keep_attrs)
        else:
            raise TypeError(
                "input must be numpy array, dask array, "
                "xarray DataArray or Dataset!")

<<<<<<< HEAD
    def regrid_numpy(self, indata):
        """See __call__()."""

        if self.sequence_in:
=======
    @staticmethod
    def _regrid_array(indata, *, weights, shape_in, shape_out, locstream_in):
        if locstream_in:
>>>>>>> 80fdfd40
            indata = np.expand_dims(indata, axis=-2)
        return apply_weights(weights, indata, shape_in, shape_out)

    @property
    def _regrid_kwargs(self):
        return {'weights': self.weights, 'locstream_in': self.locstream_in,
                'shape_in': self.shape_in, 'shape_out': self.shape_out}

    def regrid_numpy(self, indata):
        """See __call__()."""
        outdata = self._regrid_array(indata, **self._regrid_kwargs)
        return outdata

    def regrid_dask(self, indata):
        """See __call__()."""

        extra_chunk_shape = indata.chunksize[0:-2]

        output_chunk_shape = extra_chunk_shape + self.shape_out

        outdata = da.map_blocks(
            self._regrid_array,
            indata,
            dtype=float,
            chunks=output_chunk_shape,
            **self._regrid_kwargs
        )

        return outdata

    def regrid_dataarray(self, dr_in, keep_attrs=False):
        """See __call__()."""

        input_horiz_dims, temp_horiz_dims = self._parse_xrinput(dr_in)

        dr_out = xr.apply_ufunc(
            self._regrid_array, dr_in,
            kwargs=self._regrid_kwargs,
            input_core_dims=[input_horiz_dims],
            output_core_dims=[temp_horiz_dims],
            dask='parallelized',
            output_dtypes=[float],
            output_sizes={temp_horiz_dims[0]: self.shape_out[0],
                          temp_horiz_dims[1]: self.shape_out[1]
                          },
            keep_attrs=keep_attrs
        )

        return self._format_xroutput(dr_out, temp_horiz_dims)

    def regrid_dataset(self, ds_in, keep_attrs=False):
        """See __call__()."""

        # most logic is the same as regrid_dataarray()
        # the major caution is that some data variables might not contain
        # the correct horizontal dimension names.

        # get the first data variable to infer input_core_dims
        name, dr_in = next(iter(ds_in.items()))
        input_horiz_dims, temp_horiz_dims = self._parse_xrinput(dr_in)

        # help user debugging invalid horizontal dimensions
        print('using dimensions {} from data variable {} '
              'as the horizontal dimensions for this dataset.'
              .format(input_horiz_dims, name)
              )

        ds_out = xr.apply_ufunc(
            self._regrid_array, ds_in,
            kwargs=self._regrid_kwargs,
            input_core_dims=[input_horiz_dims],
            output_core_dims=[temp_horiz_dims],
            dask='parallelized',
            output_dtypes=[float],
            output_sizes={temp_horiz_dims[0]: self.shape_out[0],
                          temp_horiz_dims[1]: self.shape_out[1]
                          },
            keep_attrs=keep_attrs
        )

        return self._format_xroutput(ds_out, temp_horiz_dims)

    def _parse_xrinput(self, dr_in):
        # Get input horiz dim names and set output horiz dim names
        if self.sequence_in:
            input_horiz_dims = dr_in.dims[-1:]
        else:
            input_horiz_dims = dr_in.dims[-2:]

        if self.sequence_out:
            temp_horiz_dims = ['dummy', 'locations']
        else:
            temp_horiz_dims = [s + '_new' for s in input_horiz_dims]

        if self.sequence_in and not self.sequence_out:
            temp_horiz_dims = ['dummy_new'] + temp_horiz_dims
        return input_horiz_dims, temp_horiz_dims

    def _format_xroutput(self, out, new_dims=None):
        out.attrs['regrid_method'] = self.method
        return out

    def __repr__(self):
        info = ('xESMF Regridder \n'
                'Regridding algorithm:       {} \n'
                'Weight filename:            {} \n'
                'Reuse pre-computed weights? {} \n'
                'Input grid shape:           {} \n'
                'Output grid shape:          {} \n'
                'Periodic in longitude?      {}'
                .format(self.method,
                        self.filename,
                        self.reuse_weights,
                        self.shape_in,
                        self.shape_out,
                        self.periodic)
                )

        return info

    def to_netcdf(self, filename=None):
        '''Save weights to disk as a netCDF file.'''
        if filename is None:
            filename = self.filename
        w = self.weights
        dim = "n_s"
        ds = xr.Dataset({"S": (dim, w.data), "col": (dim, w.col + 1), "row": (dim, w.row + 1)})
        ds.to_netcdf(filename)
        return filename


class Regridder(BaseRegridder):
    def __init__(self, ds_in, ds_out, method,
                 locstream_in=False, locstream_out=False,
                 periodic=False, **kwargs):
        """
        Make xESMF regridder

        Parameters
        ----------
        ds_in, ds_out : xarray DataSet, or dictionary
            Contain input and output grid coordinates. Look for variables
            ``lon``, ``lat``, optionally ``lon_b``, ``lat_b`` for
            conservative methods, and ``mask``. Note that for `mask`,
            the ESMF convention is used, where masked values are identified
            by 0, and non-masked values by 1.

            Shape can be 1D (n_lon,) and (n_lat,) for rectilinear grids,
            or 2D (n_y, n_x) for general curvilinear grids.
            Shape of bounds should be (n+1,) or (n_y+1, n_x+1).

            If either dataset includes a 2d mask variable, that will also be
            used to inform the regridding.

        method : str
            Regridding method. Options are

            - 'bilinear'
            - 'conservative', **need grid corner information**
            - 'conservative_normed', **need grid corner information**
            - 'patch'
            - 'nearest_s2d'
            - 'nearest_d2s'

        periodic : bool, optional
            Periodic in longitude? Default to False.
            Only useful for global grids with non-conservative regridding.
            Will be forced to False for conservative regridding.

        filename : str, optional
            Name for the weight file. The default naming scheme is::

                {method}_{Ny_in}x{Nx_in}_{Ny_out}x{Nx_out}.nc

            e.g. bilinear_400x600_300x400.nc

        reuse_weights : bool, optional
            Whether to read existing weight file to save computing time.
            False by default (i.e. re-compute, not reuse).

        extrap_method : str, optional
            Extrapolation method. Options are

            - 'inverse_dist'
            - 'nearest_s2d'

        extrap_dist_exponent : float, optional
            The exponent to raise the distance to when calculating weights for the
            extrapolation method. If none are specified, defaults to 2.0

        extrap_num_src_pnts : int, optional
            The number of source points to use for the extrapolation methods
            that use more than one source point. If none are specified, defaults to 8

        weights : None, coo_matrix, dict, str, Dataset, Path,
            Regridding weights, stored as
              - a scipy.sparse COO matrix,
              - a dictionary with keys `row_dst`, `col_src` and `weights`,
              - an xarray Dataset with data variables `col`, `row` and `S`,
              - or a path to a netCDF file created by ESMF.
            If None, compute the weights.

        ignore_degenerate : bool, optional
            If False (default), raise error if grids contain degenerated cells
            (i.e. triangles or lines, instead of quadrilaterals)

        Returns
        -------
        regridder : xESMF regridder object
        """
        methods_avail_ls_in = ['nearest_s2d', 'nearest_d2s']
        methods_avail_ls_out = ['bilinear', 'patch'] + methods_avail_ls_in

        if locstream_in and method not in methods_avail_ls_in:
            raise ValueError(f'locstream input is only available for method in {methods_avail_ls_in}')
        if locstream_out and method not in methods_avail_ls_out:
            raise ValueError(f'locstream output is only available for method in {methods_avail_ls_out}')

        # record basic switches
        if method in ['conservative', 'conservative_normed']:
            need_bounds = True
            periodic = False  # bound shape will not be N+1 for periodic grid
        else:
            need_bounds = False

        # construct ESMF grid, with some shape checking
        if locstream_in:
            grid_in, shape_in = ds_to_ESMFlocstream(ds_in)
        else:
            grid_in, shape_in = ds_to_ESMFgrid(ds_in,
                                               need_bounds=need_bounds,
                                               periodic=periodic
                                               )
        if locstream_out:
            grid_out, shape_out = ds_to_ESMFlocstream(ds_out)
        else:
            grid_out, shape_out = ds_to_ESMFgrid(ds_out,
                                                 need_bounds=need_bounds
                                                 )

        # Create the BaseRegridder
        super().__init__(grid_in, grid_out, method, **kwargs)

        # record output grid and metadata
        self._lon_out = np.asarray(ds_out['lon'])
        self._lat_out = np.asarray(ds_out['lat'])

        if self._lon_out.ndim == 2:
            try:
                self.lon_dim = self.lat_dim = ds_out['lon'].dims
            except:
                self.lon_dim = self.lat_dim = ('y', 'x')

            self.out_horiz_dims = self.lon_dim

        elif self._lon_out.ndim == 1:
            try:
                self.lon_dim, = ds_out['lon'].dims
                self.lat_dim, = ds_out['lat'].dims
            except:
                self.lon_dim = 'lon'
                self.lat_dim = 'lat'

            self.out_horiz_dims = (self.lat_dim, self.lon_dim)

    def _format_xroutput(self, out, new_dims=None):
        if not self.sequence_out and new_dims is not None:
            # rename dimension name to match output grid
            out = out.rename(
                {new_dims[0]: self.out_horiz_dims[0],
                 new_dims[1]: self.out_horiz_dims[1]}
            )

        # append output horizontal coordinate values
        # extra coordinates are automatically tracked by apply_ufunc
        if self.sequence_out:
            out.coords['lon'] = xr.DataArray(self._lon_out, dims=('locations',))
            out.coords['lat'] = xr.DataArray(self._lat_out, dims=('locations',))
        else:
            out.coords['lon'] = xr.DataArray(self._lon_out, dims=self.lon_dim)
            out.coords['lat'] = xr.DataArray(self._lat_out, dims=self.lat_dim)

        out.attrs['regrid_method'] = self.method

        if self.sequence_out:
            out = out.squeeze(dim='dummy')

        return out


class SpatialAverager(BaseRegridder):
    def __init__(self, ds_in, polys, ignore_holes=False,
                 periodic=False,
                 filename=None, reuse_weights=False,
                 weights=None, ignore_degenerate=False,
                 geom_dim_name="geom"):
        """Compute the exact average of a gridded array over a geometry.

        This uses the ESMF `conservative` regridding method to compute and apply weights
        mapping a 2D field unto geometries defined by polygons. The `conservative` method
        preserves the areal average of the input field. That is, *the value at each output
        grid cell is the average input value over the output grid area*. Here, the output
        grid cells are not rectangles defined by four corners, but polygons defined by
        multiple vertices (`ESMF.Mesh` objects). The regridding weights thus compute the
        areal-average of the input grid over each polygon.

        For multi-parts geometries (shapely.MultiPolygon), weights are computed for each
        geometry, then added, to compute the average over all geometries.

        When polygons include holes, the weights over the holes can either be substracted,
        or ignored.

        Parameters
        ----------
        ds_in : xr.DataArray or xr.Dataset or dictionary
            Contain input and output grid coordinates. Look for variables
            ``lon``, ``lat``, ``lon_b`` and ``lat_b``.

            Optionaly looks for ``mask``, in which case  the ESMF convention is used,
            where masked values are identified by 0, and non-masked values by 1.

            Shape can be 1D (n_lon,) and (n_lat,) for rectilinear grids,
            or 2D (n_y, n_x) for general curvilinear grids.
            Shape of bounds should be (n+1,) or (n_y+1, n_x+1).

        polys : sequence of shapely Polygons and MultiPolygons
            Sequence of polygons over which to average `ds_in`.

        ignore_holes : bool
            Whether to ignore holes in polygons.
            Default (True) is to substract the weight of holes from the weight of the polygon.

        filename : str, optional
            Name for the weight file. The default naming scheme is::

                spatialavg_{Ny_in}x{Nx_in}_{Npoly_out}.nc

            e.g. spatialavg_400x600_30.nc

        reuse_weights : bool, optional
            Whether to read existing weight file to save computing time.
            False by default (i.e. re-compute, not reuse).

        weights : None, coo_matrix, dict, str, Dataset, Path,
            Regridding weights, stored as
              - a scipy.sparse COO matrix,
              - a dictionary with keys `row_dst`, `col_src` and `weights`,
              - an xarray Dataset with data variables `col`, `row` and `S`,
              - or a path to a netCDF file created by ESMF.
            If None, compute the weights.

        ignore_degenerate : bool, optional
            If False (default), raise error if grids contain degenerated cells
            (i.e. triangles or lines, instead of quadrilaterals)

        self.geom_dim_name : str
            Name of dimension along which averages for each polygon are stored.

        Returns
        -------
        xarray.DataArray
          Average over polygons along `geom_dim_name` dimension. The `lon` and
          `lat` coordinates are the polygon centroid coordinates.

        References
        ----------
        This approach is inspired by `OCGIS <https://github.com/NCPP/ocgis>`_.
        """
        self.ignore_holes = ignore_holes
        self.polys = polys
        self.ignore_degenerate = ignore_degenerate
        self.geom_dim_name = geom_dim_name

        grid_in, shape_in = ds_to_ESMFgrid(ds_in, need_bounds=True, periodic=periodic)
        self.grid_in = grid_in

        # Create an output locstream so that the regridder knows the output shape and coords.
        # Latitude and longitude coordinates are the polygon centroid.
        poly_centers = [poly.centroid.xy for poly in polys]
        ds_out = xr.Dataset(
            data_vars={'lon': (('poly',), [c[0][0] for c in poly_centers]), 'lat': (('poly',), [c[1][0] for c in poly_centers])}
        )
        locstream_out, shape_out = ds_to_ESMFlocstream(ds_out)
        self._lon_out = ds_out.lon
        self._lat_out = ds_out.lat

        # BaseRegridder with custom-computed weights and dummy out grid
        super().__init__(grid_in, locstream_out, 'conservative', weights=weights,
                         filename=filename, reuse_weights=reuse_weights,
                         ignore_degenerate=ignore_degenerate)

    def _compute_weights(self):
        """Return weight sparse matrix."""

        # Split all (multi-)polygons into single polygons and holes. Keep track of owners.
        exts, holes, i_ext, i_hol = split_polygons_and_holes(self.polys)
        owners = np.array(i_ext + i_hol)

        mesh_ext, shape_ext = polys_to_ESMFmesh(exts)

        # Get weights for single polygons and holes
        # Stack everything together
        reg_ext = BaseRegridder(mesh_ext, self.grid_in, 'conservative', ignore_degenerate=self.ignore_degenerate)
        if len(holes) > 0 and not self.ignore_holes:
            mesh_holes, shape_holes = polys_to_ESMFmesh(holes)
            reg_holes = BaseRegridder(mesh_holes, self.grid_in, 'conservative',
                                      ignore_degenerate=self.ignore_degenerate)
            w_all = sps.hstack((reg_ext.weights.tocsc(), -reg_holes.weights.tocsc()))
        else:
            w_all = reg_ext.weights.tocsc()

        # Combine weights of same owner and normalize
        weights = _combine_weight_multipoly(w_all, owners)
        weights = weights.multiply(1 / weights.sum(axis=0))
        return weights.tocoo().T

    def _get_default_filename(self):
        # e.g. bilinear_400x600_300x400.nc
        filename = 'spatialavg_{0}x{1}_{2}.nc'.format(
            self.shape_in[0], self.shape_in[1], self.n_out
        )

        return filename

    def __repr__(self):
        info = ('xESMF SpatialAverager \n'
                'Weight filename:            {} \n'
                'Reuse pre-computed weights? {} \n'
                'Input grid shape:           {} \n'
                'Output list length:         {} \n'
                .format(self.filename,
                        self.reuse_weights,
                        self.shape_in,
                        self.n_out)
                )

        return info

    def _format_xroutput(self, out, new_dims=None):
        out = out.squeeze(dim='dummy')

        # rename dimension name to match output grid
        out = out.rename(locations=self.geom_dim_name)

        # append output horizontal coordinate values
        # extra coordinates are automatically tracked by apply_ufunc
        out.coords['lon'] = xr.DataArray(self._lon_out, dims=(self.geom_dim_name,))
        out.coords['lat'] = xr.DataArray(self._lat_out, dims=(self.geom_dim_name,))
        out.attrs['regrid_method'] = self.method
        return out<|MERGE_RESOLUTION|>--- conflicted
+++ resolved
@@ -337,22 +337,15 @@
                 "input must be numpy array, dask array, "
                 "xarray DataArray or Dataset!")
 
-<<<<<<< HEAD
-    def regrid_numpy(self, indata):
-        """See __call__()."""
-
-        if self.sequence_in:
-=======
     @staticmethod
-    def _regrid_array(indata, *, weights, shape_in, shape_out, locstream_in):
-        if locstream_in:
->>>>>>> 80fdfd40
+    def _regrid_array(indata, *, weights, shape_in, shape_out, sequence_in):
+        if sequence_in:
             indata = np.expand_dims(indata, axis=-2)
         return apply_weights(weights, indata, shape_in, shape_out)
 
     @property
     def _regrid_kwargs(self):
-        return {'weights': self.weights, 'locstream_in': self.locstream_in,
+        return {'weights': self.weights, 'sequence_in': self.sequence_in,
                 'shape_in': self.shape_in, 'shape_out': self.shape_out}
 
     def regrid_numpy(self, indata):
