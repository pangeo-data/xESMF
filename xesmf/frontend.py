--- conflicted
+++ resolved
@@ -562,19 +562,6 @@
         ]
         ds_in = ds_in.drop_vars(non_regriddable)
 
-<<<<<<< HEAD
-=======
-        # Select dtype (only relevant for dask-backed arrays, this has no effect otherwise)
-        dtypes = set(da.dtype for da in ds_in.data_vars.values())
-        if len(dtypes) == 1:
-            out_dtype = dtypes.pop()
-        else:
-            size = 1  # init to 1 byte
-            for d in dtypes:
-                size = max(size, d.itemsize)  # use max number of bytes found in dtypes
-                out_dtype = np.dtype(f'f{size}')
-
->>>>>>> 467b1e7c
         ds_out = xr.apply_ufunc(
             self._regrid_array,
             ds_in,
@@ -582,18 +569,7 @@
             kwargs=kwargs,
             input_core_dims=[input_horiz_dims, ('out_dim', 'in_dim')],
             output_core_dims=[temp_horiz_dims],
-<<<<<<< HEAD
             dask='allowed',
-=======
-            dask='parallelized',
-            output_dtypes=[out_dtype],
-            dask_gufunc_kwargs={
-                'output_sizes': {
-                    temp_horiz_dims[0]: self.shape_out[0],
-                    temp_horiz_dims[1]: self.shape_out[1],
-                },
-            },
->>>>>>> 467b1e7c
             keep_attrs=keep_attrs,
         )
 
