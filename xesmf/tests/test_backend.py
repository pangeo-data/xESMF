import os
import numpy as np
import ESMF
import xesmf as xe
from xesmf.backend import (warn_f_contiguous, warn_lat_range,
                           esmf_grid, add_corner, esmf_locstream,
                           esmf_regrid_build, esmf_regrid_apply,
                           esmf_regrid_finalize)
from xesmf.smm import read_weights, apply_weights
import xarray as xr
from numpy.testing import assert_equal, assert_almost_equal
import pytest

# We use pure numpy arrays to test backend
# xarray DataSet is only used at the very beginning as a quick way to make data
coord_names = ['lon', 'lat', 'lon_b', 'lat_b']

ds_in = xe.util.grid_global(20, 12)
lon_in, lat_in, lon_b_in, lat_b_in = [ds_in[name].values
                                      for name in coord_names]

ds_out = xe.util.grid_global(15, 9)
lon_out, lat_out, lon_b_out, lat_b_out = [ds_out[name].values
                                          for name in coord_names]

# shortcut to test a single grid
lon, lat, lon_b, lat_b = [lon_in, lat_in, lon_b_in, lat_b_in]

# input test data
ds_in['data'] = xe.data.wave_smooth(ds_in['lon'], ds_in['lat'])
data_in = ds_in['data'].values

# reference output data, calculated analytically
ds_out['data_ref'] = xe.data.wave_smooth(ds_out['lon'], ds_out['lat'])
data_ref = ds_out['data_ref'].values

# 4D data to test broadcasting, increasing linearly with time and lev
ds_in.coords['time'] = np.arange(1, 11)
ds_in.coords['lev'] = np.arange(1, 51)
ds_in['data4D'] = ds_in['time'] * ds_in['lev'] * ds_in['data']
data4D_in = ds_in['data4D'].values


def test_warn_f_on_array():
    a = np.zeros([2, 2], order='C')
    with pytest.warns(UserWarning):
        warn_f_contiguous(a)


def test_warn_f_on_grid():
    # should throw a warning if not passing transpose
    with pytest.warns(UserWarning):
        esmf_grid(lon, lat)


def test_warn_lat_range():
    # latitude goes to -100 (invalid value)
    ds_temp = xe.util.grid_2d(-180, 180, 10, -100, 90, 5)
    with pytest.warns(UserWarning):
        warn_lat_range(ds_temp['lat'].values)
    with pytest.warns(UserWarning):
        warn_lat_range(ds_temp['lat_b'].values)


def test_esmf_grid_with_corner():

    # only center coordinate, no corners
    # remember to pass transpose (F-ordered) to backend
    grid = esmf_grid(lon.T, lat.T)

    # make sure coordinate values agree
    assert_equal(grid.coords[0][0], lon.T)
    assert_equal(grid.coords[0][1], lat.T)

    # make sure meta data agree
    assert not grid.has_corners  # no corner yet!
    assert grid.staggerloc == [True, False, False, False]
    assert grid.coord_sys is ESMF.CoordSys.SPH_DEG
    assert grid.rank == 2
    assert_equal(grid.size[0], lon.T.shape)
    assert_equal(grid.upper_bounds[0], lon.T.shape)
    assert_equal(grid.lower_bounds[0], np.array([0, 0]))

    # now add corner information
    add_corner(grid, lon_b.T, lat_b.T)

    # coordinate values
    assert_equal(grid.coords[3][0], lon_b.T)
    assert_equal(grid.coords[3][1], lat_b.T)

    # metadata
    assert grid.has_corners  # should have corner now
    assert grid.staggerloc == [True, False, False, True]
    assert_equal(grid.size[3], lon_b.T.shape)
    assert_equal(grid.upper_bounds[3], lon_b.T.shape)
    assert_equal(grid.lower_bounds[3], np.array([0, 0]))


def test_esmf_build_bilinear():

    grid_in = esmf_grid(lon_in.T, lat_in.T)
    grid_out = esmf_grid(lon_out.T, lat_out.T)

    regrid = esmf_regrid_build(grid_in, grid_out, 'bilinear')
    assert regrid.unmapped_action is ESMF.UnmappedAction.IGNORE
    assert regrid.regrid_method is ESMF.RegridMethod.BILINEAR

    # they should share the same memory
    regrid.srcfield.grid is grid_in
    regrid.dstfield.grid is grid_out

    esmf_regrid_finalize(regrid)


def test_regrid():

    # use conservative regridding as an example,
    # since it is the most well-tested studied one in papers

    # TODO: possible to break this long test into smaller tests?
    # not easy due to strong dependencies.

    grid_in = esmf_grid(lon_in.T, lat_in.T)
    grid_out = esmf_grid(lon_out.T, lat_out.T)

    # no corner info yet, should not be able to use conservative
    with pytest.raises(ValueError):
        esmf_regrid_build(grid_in, grid_out, 'conservative')

    # now add corners
    add_corner(grid_in, lon_b_in.T, lat_b_in.T)
    add_corner(grid_out, lon_b_out.T, lat_b_out.T)

    # also write to file for scipy regridding
    filename = 'test_weights.nc'
    if os.path.exists(filename):
        os.remove(filename)
    regrid = esmf_regrid_build(grid_in, grid_out, 'conservative',
                               filename=filename)
    assert regrid.regrid_method is ESMF.RegridMethod.CONSERVE

    # apply regridding using ESMPy's native method
    data_out_esmpy = esmf_regrid_apply(regrid, data_in.T).T

    rel_err = (data_out_esmpy - data_ref)/data_ref  # relative error
    assert np.max(np.abs(rel_err)) < 0.05

    # apply regridding using scipy
    weights = read_weights(filename, lon_in.size, lon_out.size)
    shape_in = lon_in.shape
    shape_out = lon_out.shape
    data_out_scipy = apply_weights(weights, data_in, shape_in, shape_out)

    # must be exactly the same as esmpy's result!
    # TODO: this fails once but I cannot replicate it.
    # Maybe assert_equal is too strict for scipy vs esmpy comparision
    assert_equal(data_out_scipy, data_out_esmpy)

    # finally, test broadcasting with scipy
    # TODO: need to test broadcasting with ESMPy backend?
    # We only use Scipy in frontend, and ESMPy is just for backend benchmark
    # However, it is useful to compare performance and show scipy is 3x faster
    data4D_out = apply_weights(weights, data4D_in, shape_in, shape_out)

    # data over broadcasting dimensions should agree
    assert_almost_equal(data4D_in.mean(axis=(2, 3)),
                        data4D_out.mean(axis=(2, 3)),
                        decimal=10)

    # clean-up
    esmf_regrid_finalize(regrid)
    os.remove(filename)


def test_regrid_periodic_wrong():

    # not using periodic grid
    grid_in = esmf_grid(lon_in.T, lat_in.T)
    grid_out = esmf_grid(lon_out.T, lat_out.T)

    assert grid_in.num_peri_dims == 0
    assert grid_in.periodic_dim is None

    regrid = esmf_regrid_build(grid_in, grid_out, 'bilinear')
    data_out_esmpy = esmf_regrid_apply(regrid, data_in.T).T

    rel_err = (data_out_esmpy - data_ref)/data_ref  # relative error
    assert np.max(np.abs(rel_err)) == 1.0  # some data will be missing

    # clean-up
    esmf_regrid_finalize(regrid)


def test_regrid_periodic_correct():

    # only need to specific periodic for input grid
    grid_in = esmf_grid(lon_in.T, lat_in.T, periodic=True)
    grid_out = esmf_grid(lon_out.T, lat_out.T)

    assert grid_in.num_peri_dims == 1
    assert grid_in.periodic_dim == 0  # the first axis, longitude

    regrid = esmf_regrid_build(grid_in, grid_out, 'bilinear')
    data_out_esmpy = esmf_regrid_apply(regrid, data_in.T).T

    rel_err = (data_out_esmpy - data_ref)/data_ref  # relative error
    assert np.max(np.abs(rel_err)) < 0.065
    # clean-up
    esmf_regrid_finalize(regrid)


def test_esmf_locstream():
    lon = np.arange(5)
    lat = np.arange(5)

    ls = esmf_locstream(lon, lat)
    assert isinstance(ls, ESMF.LocStream)

    lon2d, lat2d = np.meshgrid(lon, lat)
    with pytest.raises(ValueError):
        ls = esmf_locstream(lon2d, lat2d)
    with pytest.raises(ValueError):
        ls = esmf_locstream(lon, lat2d)
    with pytest.raises(ValueError):
        ls = esmf_locstream(lon2d, lat)

<<<<<<< HEAD
    grid_in = esmf_grid(lon_in.T, lat_in.T, periodic=True)
    regrid = esmf_regrid_build(grid_in, ls, 'bilinear')

    regrid = esmf_regrid_build(ls, grid_in, 'nearest_s2d')
=======

def test_read_weights(tmp_path):
    fn = tmp_path / "weights.nc"

    grid_in = esmf_grid(lon_in.T, lat_in.T)
    grid_out = esmf_grid(lon_out.T, lat_out.T)

    regrid_memory = esmf_regrid_build(grid_in, grid_out, method='bilinear')
    esmf_regrid_build(grid_in, grid_out, method='bilinear', filename=str(fn))

    w = regrid_memory.get_weights_dict(deep_copy=True)
    sm = read_weights(w, lon_in.size, lon_out.size)

    # Test Path and string to netCDF file against weights dictionary
    np.testing.assert_array_equal(read_weights(fn, lon_in.size, lon_out.size).todense(), sm.todense())
    np.testing.assert_array_equal(read_weights(str(fn), lon_in.size, lon_out.size).todense(), sm.todense())

    # Test xr.Dataset
    np.testing.assert_array_equal(read_weights(xr.open_dataset(fn), lon_in.size, lon_out.size).todense(), sm.todense())

    # Test COO matrix
    np.testing.assert_array_equal(read_weights(sm, lon_in.size, lon_out.size).todense(), sm.todense())

    # Test failures
    with pytest.raises(IOError):
        read_weights(tmp_path / "wrong_file.nc", lon_in.size, lon_out.size)

    with pytest.raises(ValueError):
        read_weights({}, lon_in.size, lon_out.size)

    with pytest.raises(ValueError):
        ds = xr.open_dataset(fn)
        read_weights(ds.drop_vars("col"), lon_in.size, lon_out.size)
>>>>>>> 8494718b
<|MERGE_RESOLUTION|>--- conflicted
+++ resolved
@@ -224,12 +224,11 @@
     with pytest.raises(ValueError):
         ls = esmf_locstream(lon2d, lat)
 
-<<<<<<< HEAD
     grid_in = esmf_grid(lon_in.T, lat_in.T, periodic=True)
     regrid = esmf_regrid_build(grid_in, ls, 'bilinear')
 
     regrid = esmf_regrid_build(ls, grid_in, 'nearest_s2d')
-=======
+
 
 def test_read_weights(tmp_path):
     fn = tmp_path / "weights.nc"
@@ -263,4 +262,3 @@
     with pytest.raises(ValueError):
         ds = xr.open_dataset(fn)
         read_weights(ds.drop_vars("col"), lon_in.size, lon_out.size)
->>>>>>> 8494718b
