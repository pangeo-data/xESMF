<<<<<<< HEAD
import numpy as np
import xesmf as xe
=======
>>>>>>> e4b73623
import pytest
from numpy.testing import assert_almost_equal

import xesmf as xe


def test_grid_global():
    ds = xe.util.grid_global(1.5, 1.5)
    refshape = (120, 240)
    refshape_b = (121, 241)

    assert ds['lon'].values.shape == refshape
    assert ds['lat'].values.shape == refshape
    assert ds['lon_b'].values.shape == refshape_b
    assert ds['lat_b'].values.shape == refshape_b

    # Issue #181 (https://github.com/pangeo-data/xESMF/issues/181)
    d_lon = 360 / 4320
    d_lat = 180 / 2160
    ds = xe.util.grid_global(d_lon, d_lat)
    assert ds.lon.max() <= 180

    ds = xe.util.grid_global(1.5, 1.5, lon1=180)
    assert ds['lon_b'].isel(x_b=-1)[-1] == 180

    ds = xe.util.grid_global(1.5, 1.5, lon1=360)
    assert ds['lon_b'].isel(x_b=-1)[-1] == 360


def test_grid_global_bad_resolution():
    with pytest.warns(UserWarning):
        xe.util.grid_global(1.5, 1.23)

    with pytest.warns(UserWarning):
        xe.util.grid_global(1.23, 1.5)


<<<<<<< HEAD
def test_cell_area():
    ds = xe.util.grid_global(2.5, 2)
    area = xe.util.cell_area(ds)

    # total area of a unit sphere
    assert_almost_equal(area.sum(), np.pi*4)
=======
def test_simple_tripolar_grid():
    lon, lat = xe.util.simple_tripolar_grid(360, 180, lat_cap=60, lon_cut=-300.0)

    assert lon.min() >= -300.0
    assert lon.max() <= 360.0 - 300.0
    assert lat.min() >= -90
    assert lat.max() <= 90

    lon, lat = xe.util.simple_tripolar_grid(180, 90, lat_cap=60, lon_cut=-300.0)

    assert lon.min() >= -300.0
    assert lon.max() <= 360.0 - 300.0
    assert lat.min() >= -90
    assert lat.max() <= 90
>>>>>>> e4b73623
<|MERGE_RESOLUTION|>--- conflicted
+++ resolved
@@ -1,8 +1,4 @@
-<<<<<<< HEAD
 import numpy as np
-import xesmf as xe
-=======
->>>>>>> e4b73623
 import pytest
 from numpy.testing import assert_almost_equal
 
@@ -40,14 +36,14 @@
         xe.util.grid_global(1.23, 1.5)
 
 
-<<<<<<< HEAD
 def test_cell_area():
     ds = xe.util.grid_global(2.5, 2)
     area = xe.util.cell_area(ds)
 
     # total area of a unit sphere
-    assert_almost_equal(area.sum(), np.pi*4)
-=======
+    assert_almost_equal(area.sum(), np.pi * 4)
+
+
 def test_simple_tripolar_grid():
     lon, lat = xe.util.simple_tripolar_grid(360, 180, lat_cap=60, lon_cut=-300.0)
 
@@ -61,5 +57,4 @@
     assert lon.min() >= -300.0
     assert lon.max() <= 360.0 - 300.0
     assert lat.min() >= -90
-    assert lat.max() <= 90
->>>>>>> e4b73623
+    assert lat.max() <= 90