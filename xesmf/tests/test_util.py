import pytest

import xesmf as xe


def test_grid_global():

    ds = xe.util.grid_global(1.5, 1.5)
    refshape = (120, 240)
    refshape_b = (121, 241)

    assert ds['lon'].values.shape == refshape
    assert ds['lat'].values.shape == refshape
    assert ds['lon_b'].values.shape == refshape_b
    assert ds['lat_b'].values.shape == refshape_b

<<<<<<< HEAD
    # Issue #181 (https://github.com/pangeo-data/xESMF/issues/181)
    d_lon = 360 / 4320
    d_lat = 180 / 2160
    ds = xe.util.grid_global(d_lon, d_lat)
    assert ds.lon.max() <= 180
=======
    ds = xe.util.grid_global(1.5, 1.5, lon1=180)
    assert ds['lon_b'].isel(x_b=-1)[-1] == 180

    ds = xe.util.grid_global(1.5, 1.5, lon1=360)
    assert ds['lon_b'].isel(x_b=-1)[-1] == 360
>>>>>>> 240f26d1


def test_grid_global_bad_resolution():
    with pytest.warns(UserWarning):
        xe.util.grid_global(1.5, 1.23)

    with pytest.warns(UserWarning):
        xe.util.grid_global(1.23, 1.5)<|MERGE_RESOLUTION|>--- conflicted
+++ resolved
@@ -14,19 +14,17 @@
     assert ds['lon_b'].values.shape == refshape_b
     assert ds['lat_b'].values.shape == refshape_b
 
-<<<<<<< HEAD
     # Issue #181 (https://github.com/pangeo-data/xESMF/issues/181)
     d_lon = 360 / 4320
     d_lat = 180 / 2160
     ds = xe.util.grid_global(d_lon, d_lat)
     assert ds.lon.max() <= 180
-=======
+
     ds = xe.util.grid_global(1.5, 1.5, lon1=180)
     assert ds['lon_b'].isel(x_b=-1)[-1] == 180
 
     ds = xe.util.grid_global(1.5, 1.5, lon1=360)
     assert ds['lon_b'].isel(x_b=-1)[-1] == 360
->>>>>>> 240f26d1
 
 
 def test_grid_global_bad_resolution():
