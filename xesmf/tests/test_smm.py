--- conflicted
+++ resolved
@@ -30,7 +30,6 @@
     assert np.allclose(Matin.todense(), Matout.data.todense())
 
 
-<<<<<<< HEAD
 def test_mask_source_indices():
     # Create a small sparse matrix
     coords = np.array([[0, 1, 2, 3, 4, 8], [0, 2, 4, 10, 11, 19]])
@@ -67,7 +66,8 @@
 
     # Assert equality between both masks
     assert np.array_equal(mask, maskwgts, equal_nan=False)
-=======
+
+
 def test_post_apply_target_mask_to_weights():
     # Create a small sparse weights matrix with shape (9 target, 4 source)
     #  coords = [[target_indices], [source_indices]]
@@ -123,5 +123,4 @@
         xe.smm.post_apply_target_mask_to_weights(weights, wrong_shape_mask)
 
     # That should work
-    xe.smm.post_apply_target_mask_to_weights(weights, valid_mask)
->>>>>>> 336424a1
+    xe.smm.post_apply_target_mask_to_weights(weights, valid_mask)