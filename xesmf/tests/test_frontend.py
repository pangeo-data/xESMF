--- conflicted
+++ resolved
@@ -446,36 +446,6 @@
     assert_allclose(out, exp, rtol=1e-3)
 
 
-<<<<<<< HEAD
-def test_regridding_polyout():
-    reg = xe.Regridder(ds_savg, [polys[1], polys[2]], 'conservative', polylist_out=True)
-    out = reg(ds_savg.abc)
-    assert_allclose(out, [3, 4, 1.5], rtol=1e-3)
-
-
-def test_regridding_polyin():
-    reg = xe.Regridder([polys[0]], ds_savg, 'conservative', polylist_in=True)
-    out = reg(np.array([100]))
-    assert_allclose(out, [[25, 12.5], [12.5, 0]], rtol=1e-3, atol=1e-2)
-
-
-@pytest.mark.parametrize("method", ['patch', 'bilinear', 'nearest_d2s'])
-def test_polyin_illegalmethods(method):
-    # some methods are unavailable with more than 4 nodes
-    with pytest.raises(ValueError, match="polygon list input is only available for"):
-        xe.Regridder([polys[-1]], ds_savg, method, polylist_in=True)
-
-
-@pytest.mark.parametrize("method", ['patch', 'bilinear', 'nearest_s2d'])
-def test_polyout_illegalmethods(method):
-    # some methods are unavailable with more than 4 nodes
-    with pytest.raises(ValueError, match="polygon list output is only available for"):
-        xe.Regridder(ds_savg, [polys[-1]], method, polylist_out=True)
-    xe.Regridder(ds_savg, [polys[0]], method, polylist_out=True)
-
-
-=======
->>>>>>> 58c270d2
 def test_polys_to_ESMFmesh():
     import ESMF
     from xesmf.frontend import polys_to_ESMFmesh
@@ -486,15 +456,5 @@
 
     assert isinstance(mesh, ESMF.Mesh)
     assert shape == (1, 4)
-<<<<<<< HEAD
-    assert len(rec) == 2
-    assert 'MultiPolygons were found' in rec[0].message.args[0]
-    assert 'Some passed polygons have holes' in rec[1].message.args[0]
-
-    # Fails because of poly overlap
-    with pytest.raises(ValueError, match="Polygon can not overlap"):
-        mesh, shape = polys_to_ESMFmesh([polys[0], polys[1]])
-=======
     assert len(rec) == 1
-    assert 'Some passed polygons have holes' in rec[0].message.args[0]
->>>>>>> 58c270d2
+    assert 'Some passed polygons have holes' in rec[0].message.args[0]