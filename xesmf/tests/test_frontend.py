import os
import warnings

import cf_xarray as cfxr
import dask
import numpy as np
import pytest
import xarray as xr
from dask.array.core import PerformanceWarning
from numpy.testing import assert_allclose, assert_almost_equal, assert_equal
from shapely import segmentize
from shapely.geometry import MultiPolygon, Polygon

import xesmf as xe
from xesmf.frontend import as_2d_mesh

dask_schedulers = ['threaded_scheduler', 'processes_scheduler', 'distributed_scheduler']
pytestmark = pytest.mark.filterwarnings('ignore:Input array is not C_CONTIGUOUS')

# same test data as test_backend.py, but here we can use xarray DataSet
ds_in = xe.util.grid_global(20, 12)
ds_in.lat.attrs['standard_name'] = 'latitude'
ds_in.lon.attrs['standard_name'] = 'longitude'
ds_out = xe.util.grid_global(15, 9)

horiz_shape_in = ds_in['lon'].shape
horiz_shape_out = ds_out['lon'].shape

ds_in['data'] = xe.data.wave_smooth(ds_in['lon'], ds_in['lat'])
ds_out['data_ref'] = xe.data.wave_smooth(ds_out['lon'], ds_out['lat'])

# 4D data to test broadcasting, increasing linearly with time and lev
ds_in.coords['time'] = np.arange(7) + 1
ds_in.coords['lev'] = np.arange(11) + 1
ds_in['data4D'] = ds_in['time'] * ds_in['lev'] * ds_in['data']
ds_in['data4D_f4'] = ds_in['data4D'].astype('f4')
ds_out['data4D_ref'] = ds_in['time'] * ds_in['lev'] * ds_out['data_ref']

# use non-divisible chunk size to catch edge cases
ds_in_chunked = ds_in.chunk({'time': 3, 'lev': 2})
ds_spatial_chunked = ds_in.chunk({'time': 3, 'lev': 2, 'y': 5, 'x': 9})
ds_out_chunked = ds_out.chunk({'y': 5, 'x': 5})

ds_locs = xr.Dataset()
ds_locs['lat'] = xr.DataArray(data=[-20, -10, 0, 10], dims=('locations',))
ds_locs['lon'] = xr.DataArray(data=[0, 5, 10, 15], dims=('locations',))
ds_locs_chunked = ds_locs.chunk(2)


# For polygon handling and spatial average
ds_savg = xr.Dataset(
    coords={
        'lat': (('lat',), [0.5, 1.5]),
        'lon': (('lon',), [0.5, 1.5, 2.5]),
        'lat_b': (('lat_b',), [0, 1, 2]),
        'lon_b': (('lon_b',), [0, 1, 2, 3]),
    },
    data_vars={'abc': (('lon', 'lat'), [[1.0, 2.0], [3.0, 4.0], [2.0, 4.0]])},
)
polys_raw = [
    Polygon([[0.5, 0.5], [0.5, 1.5], [1.5, 0.5]]),  # Simple triangle polygon
    MultiPolygon(
        [
            Polygon([[0.25, 1.25], [0.25, 1.75], [0.75, 1.75], [0.75, 1.25]]),
            Polygon([[1.25, 1.25], [1.25, 1.75], [1.75, 1.75], [1.75, 1.25]]),
        ]
    ),  # Multipolygon on 2 and 4
    Polygon(
        [[0, 0], [0, 1], [2, 1], [2, 0]],
        holes=[[[0.5, 0.25], [0.5, 0.75], [1.0, 0.75], [1.0, 0.25]]],
    ),  # Simple polygon covering 1 and 3 with hole over 1
    Polygon([[1, 1], [1, 3], [3, 3], [3, 1]]),  # Polygon partially outside, covering a part of 4
    Polygon([[3, 3], [3, 4], [4, 4], [4, 3]]),  # Polygon totally outside
    Polygon(
        [
            [0, 0],
            [0.5, 0.5],
            [0, 1],
            [0.5, 1.5],
            [0, 2],
            [2, 2],
            [1.5, 1.5],
            [2, 1],
            [1.5, 0.5],
            [2, 0],
        ]
    ),  # Long multifaceted polygon
    [
        Polygon([[0.5, 0.5], [0.5, 1.5], [1.5, 0.5]]),
        MultiPolygon(
            [
                Polygon([[0.25, 1.25], [0.25, 1.75], [0.75, 1.75], [0.75, 1.25]]),
                Polygon([[1, 1], [1, 2], [2, 2], [2, 1]]),
            ]
        ),
    ],  # Combination of Polygon and MultiPolygon with two different areas
]


def _segmentize(p):
    if isinstance(p, list):
        return list(map(_segmentize, p))
    return segmentize(p, 1)


polys = list(map(_segmentize, polys_raw))
exps_polys = [1.75, 3, 2.1429, 4, 0, 2.5, [1.75, 3.6]]


def test_as_2d_mesh():
    # 2D grid should not change
    lon2d = ds_in['lon'].values
    lat2d = ds_in['lat'].values
    assert_equal((lon2d, lat2d), as_2d_mesh(lon2d, lat2d))

    # 1D grid should become 2D
    lon1d = lon2d[0, :]
    lat1d = lat2d[:, 0]
    assert_equal((lon2d, lat2d), as_2d_mesh(lon1d, lat1d))

    # mix of 1D and 2D should fail
    with pytest.raises(ValueError):
        as_2d_mesh(lon1d, lat2d)


# 'patch' is too slow to test
methods_list = ['bilinear', 'conservative', 'nearest_s2d', 'nearest_d2s']


@pytest.mark.parametrize(
    'locstream_in,locstream_out,method,unmapped_to_nan',
    [
        (False, False, 'conservative', False),
        (False, False, 'bilinear', False),
        (False, True, 'bilinear', False),
        (False, False, 'nearest_s2d', False),
        (False, True, 'nearest_s2d', False),
        (True, False, 'nearest_s2d', False),
        (True, True, 'nearest_s2d', False),
        (False, False, 'nearest_d2s', False),
        (False, True, 'nearest_d2s', False),
        (True, False, 'nearest_d2s', False),
        (True, True, 'nearest_d2s', False),
        (False, False, 'conservative', True),
        (False, False, 'bilinear', True),
        (False, True, 'bilinear', True),
        (False, False, 'nearest_s2d', True),
        (False, True, 'nearest_s2d', True),
        (True, False, 'nearest_s2d', True),
        (True, True, 'nearest_s2d', True),
        (False, False, 'nearest_d2s', True),
        (False, True, 'nearest_d2s', True),
        (True, False, 'nearest_d2s', True),
        (True, True, 'nearest_d2s', True),
    ],
)
def test_build_regridder(method, locstream_in, locstream_out, unmapped_to_nan):
    din = ds_locs if locstream_in else ds_in
    dout = ds_locs if locstream_out else ds_out

    regridder = xe.Regridder(
        din, dout, method, locstream_in=locstream_in, locstream_out=locstream_out
    )

    # check screen output
    assert repr(regridder) == str(regridder)
    assert 'xESMF Regridder' in str(regridder)
    assert method in str(regridder)


def test_existing_weights():
    # the first run
    method = 'bilinear'
    regridder = xe.Regridder(ds_in, ds_out, method)
    fn = regridder.to_netcdf()

    # make sure we can reuse weights
    assert os.path.exists(fn)
    regridder_reuse = xe.Regridder(ds_in, ds_out, method, weights=fn)
    assert regridder_reuse.weights.shape == regridder.weights.shape

    # this should also work with reuse_weights=True
    regridder_reuse = xe.Regridder(ds_in, ds_out, method, reuse_weights=True, weights=fn)
    assert regridder_reuse.weights.shape == regridder.weights.shape

    # or can also overwrite it
    xe.Regridder(ds_in, ds_out, method)

    # check legacy args still work
    regridder = xe.Regridder(ds_in, ds_out, method, filename='wgts.nc')
    regridder_reuse = xe.Regridder(ds_in, ds_out, method, reuse_weights=True, filename='wgts.nc')
    assert regridder_reuse.weights.shape == regridder.weights.shape

    # check fails on non-existent file
    with pytest.raises(OSError):
        xe.Regridder(ds_in, ds_out, method, reuse_weights=True, filename='fakewgts.nc')

    # check fails if no weights are provided
    with pytest.raises(ValueError):
        xe.Regridder(ds_in, ds_out, method, reuse_weights=True)


def test_regridder_w():
    """Check that the `w` property for dimensioned weights works."""
    regridder = xe.Regridder(ds_in, ds_out, method='bilinear')
    w = regridder.w
    assert w.shape == ds_out.lon.shape + ds_in.lon.shape

    p = segmentize(Polygon([(-10, -10), (10, -10), (10, 10), (-10, 10)]), 1)

    averager = xe.SpatialAverager(ds_in, [p])
    assert averager.w.shape == (1,) + ds_in.lon.shape

    ds_in_cf = xe.util.grid_global(15, 15, cf=True)
    ds_out_cf = xe.util.grid_global(30, 30, cf=True)

    regridder_cf = xe.Regridder(ds_in_cf, ds_out_cf, method='bilinear')
    w_cf = regridder_cf.w
    assert w_cf.shape == (
        ds_out_cf.lat.shape + ds_out_cf.lon.shape + ds_in_cf.lat.shape + ds_in_cf.lon.shape
    )

    averager = xe.SpatialAverager(ds_in_cf, [p, p])
    assert averager.w.shape == (2,) + ds_in_cf.lat.shape + ds_in_cf.lon.shape


def test_to_netcdf(tmp_path):
    from xesmf.backend import Grid, esmf_regrid_build

    # Let the frontend write the weights to disk
    xfn = tmp_path / 'ESMF_weights.nc'
    method = 'bilinear'
    regridder = xe.Regridder(ds_in, ds_out, method, unmapped_to_nan=False)
    regridder.to_netcdf(filename=xfn)

    grid_in = Grid.from_xarray(ds_in['lon'].values.T, ds_in['lat'].values.T)
    grid_out = Grid.from_xarray(ds_out['lon'].values.T, ds_out['lat'].values.T)

    # Let the ESMPy backend write the weights to disk
    efn = tmp_path / 'weights.nc'
    esmf_regrid_build(grid_in, grid_out, method=method, filename=str(efn))

    x = xr.open_dataset(xfn)
    e = xr.open_dataset(efn)
    xr.testing.assert_identical(x, e)


def test_to_netcdf_nans(tmp_path):
    from xesmf.backend import Grid, esmf_regrid_build

    # Let the frontend write the weights to disk
    xfn = tmp_path / 'ESMF_weights_nans.nc'
    method = 'bilinear'
    regridder = xe.Regridder(ds_in, ds_out, method, unmapped_to_nan=True)
    regridder.to_netcdf(filename=xfn)

    grid_in = Grid.from_xarray(ds_in['lon'].values.T, ds_in['lat'].values.T)
    grid_out = Grid.from_xarray(ds_out['lon'].values.T, ds_out['lat'].values.T)

    # Let the ESMPy backend write the weights to disk
    efn = tmp_path / 'weights_nans.nc'
    esmf_regrid_build(grid_in, grid_out, method=method, filename=str(efn))

    x = xr.open_dataset(xfn)
    e = xr.open_dataset(efn)

    # Reformat to sparse COO matrix
    smat = xe.smm.read_weights(e, np.prod(ds_in['lon'].shape), np.prod(ds_out['lon'].shape))
    # Add NaNs to weights
    smat = xe.smm.add_nans_to_weights(smat)
    # Updating the dataset
    e_nans = xr.Dataset(
        {
            'S': (['n_s'], smat.data.data),
            'row': (['n_s'], smat.data.coords[0, :] + 1),
            'col': (['n_s'], smat.data.coords[1, :] + 1),
        }
    )
    # Comparison
    xr.testing.assert_identical(x, e_nans)


def test_conservative_without_bounds():
    with pytest.raises(KeyError):
        xe.Regridder(ds_in.drop_vars('lon_b'), ds_out, 'conservative')


def test_regridder_from_dict():
    lon_in = ds_in['lon'].values
    lat_in = ds_in['lat'].values
    lon_out = ds_out['lon'].values
    lat_out = ds_out['lat'].values
    reg = xe.Regridder({'lon': lon_in, 'lat': lat_in}, {'lon': lon_out, 'lat': lat_out}, 'bilinear')
    with pytest.warns(UserWarning, match=r"Using dimensions \('y', 'x'\) from data variable"):
        reg(ds_in['data'])


def test_regrid_periodic_wrong():
    # not using periodic option
    regridder = xe.Regridder(ds_in, ds_out, 'bilinear', unmapped_to_nan=False)

    dr_out = regridder(ds_in['data'])  # xarray DataArray

    # compare with analytical solution
    rel_err = (ds_out['data_ref'] - dr_out) / ds_out['data_ref']
    assert np.max(np.abs(rel_err)) == 1.0  # some data will be missing


def test_regrid_periodic_correct():
    regridder = xe.Regridder(ds_in, ds_out, 'bilinear', periodic=True)

    dr_out = regridder(ds_in['data'])

    # compare with analytical solution
    rel_err = (ds_out['data_ref'] - dr_out) / ds_out['data_ref']
    assert np.max(np.abs(rel_err)) < 0.065


def ds_2d_to_1d(ds):
    ds_temp = ds.reset_coords()
    ds_1d = xr.merge([ds_temp['lon'][0, :], ds_temp['lat'][:, 0]])
    ds_1d.coords['lon'] = ds_1d['lon']
    ds_1d.coords['lat'] = ds_1d['lat']
    return ds_1d


@pytest.mark.parametrize('dtype', ['float32', 'float64'])
@pytest.mark.parametrize(
    'data_in',
    [
        pytest.param(np.array(ds_in['data']), id='np.ndarray'),
        pytest.param(xr.DataArray(ds_in['data']), id='xr.DataArray input'),
        pytest.param(xr.Dataset(ds_in[['data']]), id='xr.Dataset input'),
        pytest.param(ds_in['data'].chunk(), id='da.Array input'),
    ],
)
def test_regridded_respects_input_dtype(dtype, data_in):
    """Tests regridded output has same dtype as input"""
    data_in = data_in.astype(dtype)
    regridder = xe.Regridder(ds_in, ds_out, 'bilinear')  # Make this a fixture?
    out = regridder(data_in)

    if isinstance(data_in, xr.Dataset):
        # When data_in is xr.Dataset, a mapping...
        assert out['data'].dtype == data_in['data'].dtype
    else:
        assert out.dtype == data_in.dtype


def test_regrid_with_1d_grid():
    ds_in_1d = ds_2d_to_1d(ds_in)
    ds_out_1d = ds_2d_to_1d(ds_out)

    regridder = xe.Regridder(ds_in_1d, ds_out_1d, 'bilinear', periodic=True)

    dr_out = regridder(ds_in['data'])

    # compare with analytical solution
    rel_err = (ds_out['data_ref'] - dr_out) / ds_out['data_ref']
    assert np.max(np.abs(rel_err)) < 0.065

    # metadata should be 1D
    assert_equal(dr_out['lon'].values, ds_out_1d['lon'].values)
    assert_equal(dr_out['lat'].values, ds_out_1d['lat'].values)


def test_regrid_with_1d_grid_infer_bounds():
    ds_in_1d = ds_2d_to_1d(ds_in).swap_dims(x='lon', y='lat')
    ds_out_1d = ds_2d_to_1d(ds_out).swap_dims(x='lon', y='lat')

    regridder = xe.Regridder(ds_in_1d, ds_out_1d, 'conservative', periodic=True)
    with pytest.warns(UserWarning, match=r"Using dimensions \('y', 'x'\) from data variable"):
        dr_out = regridder(ds_in['data'])

    # compare with provided-bounds solution
    dr_exp = xe.Regridder(ds_in, ds_out, 'conservative', periodic=True)(ds_in['data'])

    assert_allclose(dr_out, dr_exp)


def test_regrid_cfbounds():
    # Test regridding when bounds are given in cf format with a custom "bounds" name.
    ds = ds_in.copy().drop_vars(['lat_b', 'lon_b'])
    ds['lon_bounds'] = cfxr.vertices_to_bounds(ds_in.lon_b, ('bnds', 'y', 'x'))
    ds['lat_bounds'] = cfxr.vertices_to_bounds(ds_in.lat_b, ('bnds', 'y', 'x'))
    ds.lat.attrs['bounds'] = 'lat_bounds'
    ds.lon.attrs['bounds'] = 'lon_bounds'

    regridder = xe.Regridder(ds, ds_out, 'conservative', periodic=True)
    dr_out = regridder(ds['data'])
    # compare with provided-bounds solution
    dr_exp = xe.Regridder(ds_in, ds_out, 'conservative', periodic=True)(ds_in['data'])
    assert_allclose(dr_out, dr_exp)


# TODO: consolidate (regrid method, input data types) combination
# using pytest fixtures and parameterization


@pytest.mark.parametrize('use_cfxr', [True, False])
def test_regrid_dataarray(use_cfxr):
    # xarray.DataArray containing in-memory numpy array
    if use_cfxr:
        ds_in2 = ds_in.rename(lat='latitude', lon='longitude')
        ds_out2 = ds_out.rename(lat='latitude', lon='longitude')
    else:
        ds_in2 = ds_in
        ds_out2 = ds_out

    regridder = xe.Regridder(ds_in2, ds_out2, 'conservative')

    outdata = regridder(ds_in2['data'].values)  # pure numpy array
    dr_out = regridder(ds_in2['data'])  # xarray DataArray

    # DataArray and numpy array should lead to the same result
    assert_equal(outdata, dr_out.values)

    # compare with analytical solution
    rel_err = (ds_out2['data_ref'] - dr_out) / ds_out2['data_ref']
    assert np.max(np.abs(rel_err)) < 0.05

    # check metadata
    lat_name = 'latitude' if use_cfxr else 'lat'
    lon_name = 'longitude' if use_cfxr else 'lon'
    xr.testing.assert_identical(dr_out[lat_name], ds_out2[lat_name])
    xr.testing.assert_identical(dr_out[lon_name], ds_out2[lon_name])

    # test broadcasting
    dr_out_4D = regridder(ds_in2['data4D'])

    # data over broadcasting dimensions should agree
    assert_almost_equal(
        ds_in2['data4D'].values.mean(axis=(2, 3)),
        dr_out_4D.values.mean(axis=(2, 3)),
        decimal=10,
    )

    # check metadata
    xr.testing.assert_identical(dr_out_4D['time'], ds_in2['time'])
    xr.testing.assert_identical(dr_out_4D['lev'], ds_in2['lev'])

    # test transposed
    dr_out_4D_t = regridder(ds_in2['data4D'].transpose(..., 'time', 'lev'))
    xr.testing.assert_identical(dr_out_4D, dr_out_4D_t)

    # test renamed dim
    if not use_cfxr:
        with pytest.warns(UserWarning, match=r"Using dimensions \('why', 'x'\)"):
            dr_out_rn = regridder(ds_in2.rename(y='why')['data'])
        xr.testing.assert_identical(dr_out, dr_out_rn)


@pytest.mark.parametrize('use_dask', [True, False])
def test_regrid_dataarray_endianess(use_dask):
    # xarray.DataArray containing in-memory numpy array
    regridder = xe.Regridder(ds_in, ds_out, 'conservative')

    exp = regridder(ds_in['data'])  # Normal (little-endian)

    if use_dask:
        indata = ds_in.data.astype('>f8').chunk()
    else:
        indata = ds_in.data.astype('>f8')

    with pytest.warns(UserWarning, match='Input array has a dtype not supported'):
        out = regridder(indata)  # big endian

    # Results should be the same
    assert_equal(exp.values, out.values)
    assert out.dtype == '>f8'


def test_regrid_from_dataarray():
    # Check that creating Regridder from DataArrays doesn't fail
    xe.Regridder(ds_in['data'], ds_out['data_ref'], 'bilinear')


def test_regrid_dataarray_to_locstream():
    # xarray.DataArray containing in-memory numpy array

    regridder = xe.Regridder(ds_in, ds_locs, 'bilinear', locstream_out=True)

    outdata = regridder(ds_in['data'].values)  # pure numpy array
    dr_out = regridder(ds_in['data'])  # xarray DataArray
    dr_out_t = regridder(ds_in['data'].transpose())  # Transpose to test name matching

    # DataArray and numpy array should lead to the same result
    assert_equal(outdata.squeeze(), dr_out.values)
    assert_equal(outdata.squeeze(), dr_out_t.values)

    with pytest.raises(ValueError):
        regridder = xe.Regridder(ds_in, ds_locs, 'conservative', locstream_out=True)


def test_regrid_dataarray_from_locstream():
    # xarray.DataArray containing in-memory numpy array

    regridder = xe.Regridder(ds_locs, ds_in, 'nearest_s2d', locstream_in=True)

    outdata = regridder(ds_locs['lat'].values)  # pure numpy array
    dr_out = regridder(ds_locs['lat'])  # xarray DataArray
    # New dim and transpose to test name-matching
    dr_out_2D = regridder(ds_locs['lat'].expand_dims(other=[1]).transpose('locations', 'other'))

    # DataArray and numpy array should lead to the same result
    assert_equal(outdata, dr_out.values)
    assert_equal(outdata, dr_out_2D.sel(other=1).values)

    with pytest.raises(ValueError):
        regridder = xe.Regridder(ds_locs, ds_in, 'bilinear', locstream_in=True)
    with pytest.raises(ValueError):
        regridder = xe.Regridder(ds_locs, ds_in, 'patch', locstream_in=True)
    with pytest.raises(ValueError):
        regridder = xe.Regridder(ds_locs, ds_in, 'conservative', locstream_in=True)


@pytest.mark.parametrize('scheduler', dask_schedulers)
def test_regrid_dask(request, scheduler):
    # chunked dask array (no xarray metadata)
    scheduler = request.getfixturevalue(scheduler)
    regridder = xe.Regridder(ds_in, ds_out, 'conservative')

    indata = ds_in_chunked['data'].data
    outdata = regridder(indata)

    assert dask.is_dask_collection(outdata)

    # lazy dask arrays have incorrect shape attribute due to last chunk
    assert outdata.shape == indata.shape[:-2] + horiz_shape_out

    # Check that the number of tasks is as predicted
    # ds_in has 1 chunk
    # thus output also has 1 chunk (output is not chunked if input isn't)
    # regridding adds 3 tasks, wrapping the weights adds 2
    n_task_out = len(outdata.__dask_graph__().keys())
    n_task_in = len(indata.__dask_graph__().keys())
    assert n_task_out == n_task_in + 5

    # Use very small chunks
    indata_chunked = indata.rechunk((5, 6))  # Now has 9 chunks (5, 6)
    with pytest.warns(
        PerformanceWarning,
        match=r'Regridding is increasing the number of chunks by a factor of 16.0',
    ):
        outdata = regridder(indata_chunked)
    # This is the case where we preserve chunk size
    assert outdata.chunksize == indata_chunked.chunksize
    n_task_out = len(outdata.__dask_graph__().keys())
    n_task_in = len(indata_chunked.__dask_graph__().keys())
    # input has 9 chunks
    # output has 16
    # Regridding adds 2 * 9 * 16 + 16 + 64 (I'm not sure I fully understand how dasks sums at the end)
    # Wrapping the weights adds 9 * 16 + 1
    assert n_task_out == n_task_in + 513

    # Prescribe chunks
    outdata = regridder(indata, output_chunks=(-1, 12))
    n_task_out = len(outdata.__dask_graph__().keys())
    n_task_in = len(indata.__dask_graph__().keys())
    # input has 1 chunks
    # output has 2
    # Regridding adds 2 * 1 * 2 + 2
    # Wrapping the weights adds 1 * 2 + 1
    assert n_task_out == n_task_in + 9

    outdata_ref = ds_out['data_ref'].values
    rel_err = (outdata.compute() - outdata_ref) / outdata_ref
    assert np.max(np.abs(rel_err)) < 0.05


@pytest.mark.parametrize('scheduler', dask_schedulers)
def test_regrid_dask_to_locstream(request, scheduler):
    # chunked dask array (no xarray metadata)

    scheduler = request.getfixturevalue(scheduler)
    regridder = xe.Regridder(ds_in, ds_locs, 'bilinear', locstream_out=True)

    indata = ds_in_chunked['data4D'].data
    outdata = regridder(indata)
    assert dask.is_dask_collection(outdata)


@pytest.mark.parametrize('scheduler', dask_schedulers)
def test_regrid_dask_from_locstream(request, scheduler):
    # chunked dask array (no xarray metadata)

    scheduler = request.getfixturevalue(scheduler)
    regridder = xe.Regridder(ds_locs, ds_in, 'nearest_s2d', locstream_in=True)

    outdata = regridder(ds_locs.chunk()['lat'].data)
    assert dask.is_dask_collection(outdata)


@pytest.mark.parametrize('scheduler', dask_schedulers)
def test_regrid_dataarray_dask(request, scheduler):
    # xarray.DataArray containing chunked dask array
    scheduler = request.getfixturevalue(scheduler)
    regridder = xe.Regridder(ds_in, ds_out, 'conservative')

    dr_in = ds_in_chunked['data4D']
    dr_out = regridder(dr_in)
    assert dask.is_dask_collection(dr_out)

    assert dr_out.data.shape == dr_in.data.shape[:-2] + horiz_shape_out

    # data over broadcasting dimensions should agree
    assert_almost_equal(dr_in.values.mean(axis=(2, 3)), dr_out.values.mean(axis=(2, 3)), decimal=10)

    # check metadata
    xr.testing.assert_identical(dr_out['time'], dr_in['time'])
    xr.testing.assert_identical(dr_out['lev'], dr_in['lev'])
    assert_equal(dr_out['lat'].values, ds_out['lat'].values)
    assert_equal(dr_out['lon'].values, ds_out['lon'].values)


@pytest.mark.parametrize('scheduler', dask_schedulers)
def test_regrid_dataarray_dask_to_locstream(request, scheduler):
    # xarray.DataArray containing chunked dask array
    scheduler = request.getfixturevalue(scheduler)
    regridder = xe.Regridder(ds_in, ds_locs, 'bilinear', locstream_out=True)

    dr_in = ds_in_chunked['data4D']
    dr_out = regridder(dr_in)
    assert dask.is_dask_collection(dr_out)


@pytest.mark.parametrize('scheduler', dask_schedulers)
def test_regrid_dataarray_dask_from_locstream(request, scheduler):
    # xarray.DataArray containing chunked dask array

    scheduler = request.getfixturevalue(scheduler)
    regridder = xe.Regridder(ds_locs, ds_in, 'nearest_s2d', locstream_in=True)

    outdata = regridder(ds_locs.chunk()['lat'])
    assert dask.is_dask_collection(outdata)


def test_dask_output_chunks():
    regridder = xe.Regridder(ds_in, ds_out, 'conservative')

    test_output_chunks_tuple = (10, 12)
    test_output_chunks_dict = {'y': 10, 'x': 12}
    indata = ds_spatial_chunked['data4D'].data  # Data chunked along spatial dims
    # Use ridiculous small chunk size value to be sure it _isn't_ impacting computation.
    with dask.config.set({'array.chunk-size': '1MiB'}), pytest.warns(PerformanceWarning):
        outdata = regridder(indata)
        outdata_spec_tuple = regridder(indata, output_chunks=test_output_chunks_tuple)
        outdata_spec_dict = regridder(indata, output_chunks=test_output_chunks_dict)

    assert dask.is_dask_collection(outdata)
    assert dask.is_dask_collection(outdata_spec_tuple)
    assert dask.is_dask_collection(outdata_spec_dict)

    # Verify that the default chunking is correct
    assert outdata.shape == indata.shape[:-2] + horiz_shape_out
    assert outdata.chunksize == indata.chunksize

    # Verify that we get specified outputchunks when the argument is provided
    assert outdata_spec_tuple.shape == indata.shape[:-2] + horiz_shape_out
    assert outdata_spec_tuple.chunksize == indata.chunksize[:-2] + test_output_chunks_tuple

    assert outdata_spec_dict.shape == indata.shape[:-2] + horiz_shape_out
    assert (
        outdata_spec_dict.chunksize == indata.chunksize[:-2] + test_output_chunks_tuple
    )  # dict should've been converted to tuple


def test_para_weight_gen():
    # Generating weights in serial and parallel
    regridder = xe.Regridder(ds_in, ds_out, 'conservative')
    para_regridder = xe.Regridder(ds_in, ds_out_chunked, 'conservative', parallel=True)

    # weights should be identical between serial and parallel
    assert all(regridder.w.data.data == para_regridder.w.data.data)

    # Should work with a rectilinear version too (where dims == coords)
    ds_in_cf = xe.util.cf_grid_2d(-90, 90, 20, -45, 45, 12)
    ds_out_cf = xe.util.cf_grid_2d(-90, 90, 15, -45, 45, 9)
    ds_in_cf['data'] = xe.data.wave_smooth(ds_in_cf['lon'], ds_in_cf['lat'])
    ds_out_cf['data_ref'] = xe.data.wave_smooth(ds_out_cf['lon'], ds_out_cf['lat']).chunk(
        {'lat': 5, 'lon': 5}
    )

    # Generating weights in serial and parallel
    regridder = xe.Regridder(ds_in_cf, ds_out_cf, 'conservative')
    para_regridder = xe.Regridder(ds_in_cf, ds_out_cf, 'conservative', parallel=True)

    # weights should be identical between serial and parallel
    assert all(regridder.w.data.data == para_regridder.w.data.data)

    # Ensure para weight gen works with locstream_in as well
    reggrider_locs = xe.Regridder(ds_locs, ds_out_chunked, 'nearest_s2d', locstream_in=True)
    para_regridder_locs = xe.Regridder(
        ds_locs, ds_out_chunked, 'nearest_s2d', parallel=True, locstream_in=True
    )
    assert all(reggrider_locs.w.data.data == para_regridder_locs.w.data.data)

    # Same as above with locstream_out
    regridder_locs = xe.Regridder(ds_in, ds_locs, 'nearest_s2d', locstream_out=True)
    para_regridder_locs = xe.Regridder(
        ds_in, ds_locs_chunked, 'nearest_s2d', parallel=True, locstream_out=True
    )
    assert all(regridder_locs.w.data.data == para_regridder_locs.w.data.data)


def test_para_weight_gen_errors():
    with pytest.raises(ValueError, match='requires the output grid to have chunks'):
        xe.Regridder(ds_in, ds_out, 'conservative', parallel=True)


def test_regrid_dataset():
    # xarray.Dataset containing in-memory numpy array
    regridder = xe.Regridder(ds_in, ds_out, 'conservative')

    # `ds_out` already refers to output grid object
    # TODO: use more consistent variable namings across tests
    ds_result = regridder(ds_in)

    # output should contain all data variables
    assert set(ds_result.data_vars.keys()) == set(ds_in.data_vars.keys())

    # compare with analytical solution
    rel_err = (ds_out['data_ref'] - ds_result['data']) / ds_out['data_ref']
    assert np.max(np.abs(rel_err)) < 0.05

    # data over broadcasting dimensions should agree
    assert_almost_equal(
        ds_in['data4D'].values.mean(axis=(2, 3)),
        ds_result['data4D'].values.mean(axis=(2, 3)),
        decimal=10,
    )

    assert ds_result['data4D'].dtype == np.dtype('f8')
    assert ds_result['data4D_f4'].dtype == np.dtype('f4')

    # check metadata
    xr.testing.assert_identical(ds_result['time'], ds_in['time'])
    xr.testing.assert_identical(ds_result['lev'], ds_in['lev'])
    assert_equal(ds_result['lat'].values, ds_out['lat'].values)
    assert_equal(ds_result['lon'].values, ds_out['lon'].values)

    # Allow (but skip) other non spatial variables
    ds_result2 = regridder(ds_in.assign(nonspatial=ds_in.x * ds_in.time))
    xr.testing.assert_identical(ds_result2, ds_result)


def test_regrid_dataset_extracoords():
    ds_out2 = ds_out.copy().assign_coords(
        x=np.arange(24),
        y=np.arange(20),  # coords to be transfered
        latitude_longitude=xr.DataArray(),  # grid_mapping
        bogus=ds_out.lev * ds_out.lon,  # coords not to be transfered
        scalar1=1,  #
        scalar2=1,  #
    )
    ds_out2['data_ref'].attrs['grid_mapping'] = 'latitude_longitude'
    ds_out2['data4D_ref'].attrs['grid_mapping'] = 'latitude_longitude'

    ds_in2 = ds_in.assign_coords(scalar2=5)
    regridder = xe.Regridder(ds_in, ds_out2, 'conservative')
    ds_result = regridder(ds_in2)

    assert 'x' in ds_result.coords
    assert 'y' in ds_result.coords
    assert 'bogus' not in ds_result.coords
    assert 'scalar1' not in ds_result.coords
    assert ds_result.scalar2 == 5
    assert 'latitude_longitude' in ds_result.coords


@pytest.mark.parametrize('scheduler', dask_schedulers)
def test_regrid_dataset_dask(request, scheduler):
    scheduler = request.getfixturevalue(scheduler)
    # xarray.Dataset containing dask array
    regridder = xe.Regridder(ds_in, ds_out, 'conservative')

    # `ds_out` already refers to output grid object
    ds_result = regridder(ds_in.chunk())

    # output should contain all data variables
    assert set(ds_result.data_vars.keys()) == set(ds_in.data_vars.keys())
    assert dask.is_dask_collection(ds_result)
    assert ds_result.data.dtype == ds_in.data.dtype

    ds_in_f4 = ds_in.copy()
    ds_in_f4['data'] = ds_in_f4.data.astype('float32')
    ds_in_f4['data4D'] = ds_in_f4.data4D.astype('float32')
    ds_result = regridder(ds_in_f4.chunk())
    assert ds_result.data.dtype == 'float32'


def test_regrid_dataset_to_locstream():
    # xarray.Dataset containing in-memory numpy array

    regridder = xe.Regridder(ds_in, ds_locs, 'bilinear', locstream_out=True)
    regridder(ds_in)


def test_build_regridder_with_masks():
    dsi = ds_in.copy()
    dsi['mask'] = xr.DataArray(np.random.randint(2, size=ds_in['data'].shape), dims=('y', 'x'))
    # 'patch' is too slow to test
    for method in [
        'bilinear',
        'conservative',
        'conservative_normed',
        'nearest_s2d',
        'nearest_d2s',
    ]:
        regridder = xe.Regridder(dsi, ds_out, method)

        # check screen output
        assert repr(regridder) == str(regridder)
        assert 'xESMF Regridder' in str(regridder)
        assert method in str(regridder)


def test_regrid_dataset_from_locstream():
    # xarray.Dataset containing in-memory numpy array

    regridder = xe.Regridder(ds_locs, ds_in, 'nearest_s2d', locstream_in=True)
    regridder(ds_locs)


def test_ds_to_ESMFlocstream():
    try:
        import esmpy as ESMF
    except ImportError:
        import ESMF

    from xesmf.frontend import ds_to_ESMFlocstream

    locstream, shape, names = ds_to_ESMFlocstream(ds_locs)
    assert isinstance(locstream, ESMF.LocStream)
    assert shape == (
        1,
        4,
    )
    assert names == ('locations',)
    with pytest.raises(ValueError):
        locstream, shape, names = ds_to_ESMFlocstream(ds_in)
    ds_bogus = ds_in.copy()
    ds_bogus['lon'] = ds_locs['lon']
    with pytest.raises(ValueError):
        locstream, shape, names = ds_to_ESMFlocstream(ds_bogus)


@pytest.mark.parametrize('use_dask', [True, False])
@pytest.mark.parametrize('poly,exp', list(zip(polys, exps_polys)))
def test_spatial_averager(poly, exp, use_dask):
    if isinstance(poly, (Polygon, MultiPolygon)):
        poly = [poly]
    if use_dask:
        ds_in = ds_savg.chunk(lat=10)
    else:
        ds_in = ds_savg
    savg = xe.SpatialAverager(ds_in, poly, geom_dim_name='my_geom')
    out = savg(ds_in.abc)
    assert_allclose(out, exp, rtol=1e-3)

    assert 'my_geom' in out.dims


def test_spatial_averager_warns():
    with pytest.warns(UserWarning, match=r'contains large \(> 1°\) segments.'):
        xe.SpatialAverager(ds_savg, [polys_raw[0]], geom_dim_name='my_geom')


def test_spatial_averager_with_zonal_region():
    # We expect the spatial average for all regions to be one
    zonal_south = Polygon([(0, -90), (10, 0), (0, 0)])
    zonal_north = Polygon([(0, 90), (10, 0), (0, 0)])
    zonal_short = Polygon([(0, -10), (10, -10), (10, 10), (0, 10)])
    zonal_full = Polygon([(0, -90), (10, 0), (0, 90), (0, 0)])  # This yields 0... why?

    polys = [zonal_south, zonal_north, zonal_short, zonal_full]
    polys = segmentize(polys, 0.9)

    # Create field of ones on a global grid
    ds = xe.util.grid_global(20, 12, cf=True)
    ds['a'] = xr.DataArray(
        np.ones((ds.lon.size, ds.lat.size)),
        coords={'lat': ds.lat, 'lon': ds.lon},
        dims=('lon', 'lat'),
    )
    out = xe.SpatialAverager(ds, polys)(ds.a)
    assert_allclose(out, 1, rtol=1e-3)


@pytest.mark.filterwarnings('ignore:`polys` contains large')
def test_compare_weights_from_poly_and_grid():
    """Confirm that the weights are identical when they are computed from a grid->grid and grid->poly."""
    pytest.importorskip(
        'cf_xarray', minversion='0.10.9', reason='cf-xarray 0.10.8 broken for singleton coordinates'
    )
    # Global grid
    ds = xe.util.grid_global(20, 12, cf=True)

    # A single destination tile
    tile = xe.util.cf_grid_2d(-40, -80, -40, 0, -80, -80)
    ds['a'] = xr.DataArray(
        np.ones((ds.lon.size, ds.lat.size)),
        coords={'lat': ds.lat, 'lon': ds.lon},
        dims=('lon', 'lat'),
    )

    # Create polygon from tile corners
    x1, x2 = tile.lon_bounds.isel(lon=0)
    y1, y2 = tile.lat_bounds.isel(lat=0)
    poly = Polygon([(x1, y1), (x2, y1), (x2, y2), (x1, y2)])

    # Regrid using two identical destination grids (in theory)
    rgrid = xe.Regridder(ds, tile, method='conservative')
    rpoly = xe.SpatialAverager(ds, [poly])

    # Visualize the weights
    wg = np.reshape(rgrid.weights.data.todense(), ds.a.T.shape)
    wp = np.reshape(rpoly.weights.data.todense(), ds.a.T.shape)

    # Normally, weights should be identical, but this fails
    np.testing.assert_array_almost_equal(wg, wp)

    # Check that source area affects weights
    ds['wg'] = (('lat', 'lon'), wg)
    ds['wp'] = (('lat', 'lon'), wp)
    # i.e. weights are larger for a cell closer to the equator, considering two completely covered cells
    assert ds.wg.sel(lon=-70, lat=-60) > ds.wg.sel(lon=-70, lat=-72)


def test_polys_to_ESMFmesh():
    try:
        import esmpy as ESMF
    except ImportError:
        import ESMF

    from xesmf.frontend import polys_to_ESMFmesh

    # No overlap but multi + holes
    with warnings.catch_warnings(record=True) as rec:
        mesh, shape = polys_to_ESMFmesh([polys[1], polys[2], polys[4]])

    assert isinstance(mesh, ESMF.Mesh)
    assert shape == (1, 4)
    assert len(rec) == 1
    assert 'Some passed polygons have holes' in rec[0].message.args[0]


@pytest.mark.parametrize(
    'method, skipna, na_thres, nvalid',
    [
        ('bilinear', False, 1.0, 380),
        ('bilinear', True, 1.0, 395),
        ('bilinear', True, 0.0, 380),
        ('bilinear', True, 0.5, 388),
        ('bilinear', True, 1.0, 395),
        ('conservative', False, 1.0, 385),
        ('conservative', True, 1.0, 394),
        ('conservative', True, 0.0, 385),
        ('conservative', True, 0.5, 388),
        ('conservative', True, 1.0, 394),
    ],
)
def test_skipna(method, skipna, na_thres, nvalid):
    dai = ds_in['data4D'].copy()
    dai[0, 0, 4:6, 4:6] = np.nan
    rg = xe.Regridder(ds_in, ds_out, method)
    dao = rg(dai, skipna=skipna, na_thres=na_thres)
    assert int(dao[0, 0, 1:-1, 1:-1].notnull().sum()) == nvalid


def test_non_cf_latlon():
    ds_in_noncf = ds_in.copy()
    ds_in_noncf.lon.attrs = {}
    ds_in_noncf.lat.attrs = {}
    # Test non-CF lat/lon extraction for both DataArray and Dataset
    xe.Regridder(ds_in_noncf['data'], ds_out, 'bilinear')
    xe.Regridder(ds_in_noncf, ds_out, 'bilinear')


@pytest.mark.parametrize(
    'var_renamer,dim_out',
    [
        ({}, 'locations'),
        ({'lon': {'locations': 'foo'}, 'lat': {'locations': 'foo'}}, 'foo'),
        ({'lon': {'locations': 'foo'}, 'lat': {'locations': 'bar'}}, None),
    ],
)
def test_locstream_dim_name(var_renamer, dim_out):
    ds_locs_renamed = ds_locs.copy()
    for var, renamer in var_renamer.items():
        ds_locs_renamed[var] = ds_locs_renamed[var].rename(renamer)

    if dim_out is None:
        with pytest.raises(ValueError, match='not specified along the same dimension'):
            regridder = xe.Regridder(ds_in, ds_locs_renamed, 'bilinear', locstream_out=True)
    else:
        regridder = xe.Regridder(ds_in, ds_locs_renamed, 'bilinear', locstream_out=True)
        expected = {'lev', 'time', 'x_b', 'y_b', dim_out}
        actual = set(regridder(ds_in).dims)
        assert expected == actual


def test_spatial_averager_mask():
    poly = Polygon([[0.5, 0.5], [1.5, 0.5], [1.5, 1.5], [0.5, 1.5]])
    ds = ds_savg.copy(deep=True)
    ds.abc[1, 1] = np.nan
    savg = xe.SpatialAverager(ds, [poly], geom_dim_name='my_geom')

    # Without mask, we expect NaNs to propagate
    out = savg(ds.abc)
    assert out.isnull()

    # With masking, the NaN should be ignored.
    mask = ds.abc.notnull()
    dsm = ds.assign(
        mask=mask.T
    )  # TODO: open an issue about the fact that this fails without a transpose.
    savg = xe.SpatialAverager(dsm, [poly], geom_dim_name='my_geom')
    out = savg(dsm.abc)
    assert_allclose(out, 2, rtol=1e-3)


<<<<<<< HEAD
def test_post_mask_source():
    # Define source and target grids
    ds_in = xr.Dataset(
        {'lat': (['lat'], np.linspace(1, 10, 10)), 'lon': (['lon'], np.linspace(1, 10, 10))}
    )
    ds_out = xr.Dataset(
        {'lat': (['lat'], np.linspace(0, 15, 20)), 'lon': (['lon'], np.linspace(0, 15, 20))}
    )

    # Build regridder with post_source_mask='domain_edge'
    regridder = xe.Regridder(ds_in, ds_out, 'nearest_s2d', post_mask_source='domain_edge')

    # Regridding
    da_in = xr.DataArray(np.ones((10, 10)), dims=['lat', 'lon'])
    da_in[0, :] = 10  # top edge
    da_in[-1, :] = 10  # bottom edge
    da_out = regridder(da_in)

    # Check that edge values (10) did not make it into the result
    assert not np.any(da_out.values > 1), 'Edge contributions were not removed'

    # Check that cells outside the original domain are 0
    lat_mask = (ds_out.lat >= 10) | (ds_out.lat <= 1)
    lon_mask = (ds_out.lon >= 10) | (ds_out.lon <= 1)
    assert np.all(da_out.sel(lat=lat_mask).values == 0)
    assert np.all(da_out.sel(lon=lon_mask).values == 0)


def test_post_mask_source_exceptions():
    # LocStream source should give an exception
    ds_src = xr.Dataset(
        {
            'lat': (['location'], np.linspace(-90, 90, 5)),
            'lon': (['location'], np.linspace(-180, 180, 5)),
        }
    )
    ds_dst = xe.util.grid_global(5, 5)
    with pytest.raises(ValueError, match="post_mask_source='domain_edge' is only supported.*"):
        xe.Regridder(
            ds_src, ds_dst, 'nearest_s2d', post_mask_source='domain_edge', locstream_in=True
        )

    # Not using an array-like should give an exception
    ds_src = xe.util.grid_global(10, 10)

    class NotArrayLike:
        def __array__(self, dtype=None):
            raise ValueError

    with pytest.raises(TypeError, match='must be array-like of integers'):
        xe.Regridder(ds_src, ds_dst, 'bilinear', post_mask_source=NotArrayLike())

    # Not using integer indices should give an exception
    bad_index_mask = np.array([0.1, 2.5, 3.7])
    with pytest.raises(TypeError, match='must be of integer type'):
        xe.Regridder(ds_src, ds_dst, 'bilinear', post_mask_source=bad_index_mask)

    # Using out of bounds indices should give an exception
    bad_index_mask = np.array([100, 200, 300, 400, 500, 600, 700])
    with pytest.raises(ValueError, match='indices are out of valid range \\[0, 648\\)'):
        xe.Regridder(ds_src, ds_dst, 'bilinear', post_mask_source=bad_index_mask)


def test_post_mask_source_parallel_mode():
    # Create source and destination grids
    ds_src = xe.util.grid_global(10, 10)
    ds_dst = xe.util.grid_global(15, 15)

    # Chunk destination data to enable parallel mode
    mask = np.ones((12, 24))
    ds_dst['mask'] = xr.DataArray(data=mask, dims=('y', 'x'))
    ds_dst = ds_dst.chunk({'y': 12, 'x': 12})

    # Define source data with known values
    data = xr.DataArray(
        np.ones((18, 36)),
        dims=['y', 'x'],
        coords={'lat': ds_src['lat'], 'lon': ds_src['lon']},
    )

    # Choose some source indices to mask (e.g., corners)
    mask_indices = np.array([0, 1, 2, 3, 4])

    # Create regridder with post_mask_source and parallel=True
    regridder = xe.Regridder(
        ds_src,
        ds_dst,
        'nearest_s2d',
        post_mask_source=mask_indices,
        parallel=True,
        unmapped_to_nan=True,
    )

    # Regrid and compute the result
    result = regridder(data).compute()

    # Assert that the result contains NaNs
    assert result.shape == (12, 24)
    assert isinstance(result, xr.DataArray)
    assert result.isnull().any()
=======
def test_locstream_input_grid_output_with_target_mask_applied():
    # Create locstream input (6 coordinate points)
    locstream_in = xr.Dataset(
        {'var': xr.DataArray(np.ones((6)), dims=['location'])},
        coords={
            'lat': ('location', np.linspace(0, 5, 6)),
            'lon': ('location', np.linspace(0, 10, 6)),
        },
    )

    # Create Grid output with target mask (3x3 grid)
    ds_out = xe.util.cf_grid_2d(0, 10, 10.0 / 3.0, 0, 5, 5.0 / 3.0)
    target_mask_2d = np.ones((3, 3), dtype=bool)
    target_mask_2d[-1, :] = False
    ds_out['target_mask'] = xr.DataArray(target_mask_2d, dims=['lat', 'lon'])

    # Create Grid output with target mask (3x3 grid)
    ds_out = xe.util.cf_grid_2d(0, 10, 10.0 / 3.0, 0, 5, 5.0 / 3.0)
    target_mask_2d = np.ones((3, 3), dtype=bool)
    target_mask_2d[-1, :] = False
    ds_out['mask'] = xr.DataArray(target_mask_2d, dims=['lat', 'lon'])

    # Generate weights
    regridder = xe.Regridder(
        ds_in=locstream_in, ds_out=ds_out, method='nearest_s2d', locstream_in=True
    )

    # Apply weights and check results - the northmost cells should be masked
    da_out = regridder(locstream_in)['var']
    assert np.all(np.isnan(da_out[-1, :]))
    assert np.all(da_out[:-1, :] == 1)
>>>>>>> 336424a1
<|MERGE_RESOLUTION|>--- conflicted
+++ resolved
@@ -1020,7 +1020,6 @@
     assert_allclose(out, 2, rtol=1e-3)
 
 
-<<<<<<< HEAD
 def test_post_mask_source():
     # Define source and target grids
     ds_in = xr.Dataset(
@@ -1121,7 +1120,8 @@
     assert result.shape == (12, 24)
     assert isinstance(result, xr.DataArray)
     assert result.isnull().any()
-=======
+
+
 def test_locstream_input_grid_output_with_target_mask_applied():
     # Create locstream input (6 coordinate points)
     locstream_in = xr.Dataset(
@@ -1152,5 +1152,4 @@
     # Apply weights and check results - the northmost cells should be masked
     da_out = regridder(locstream_in)['var']
     assert np.all(np.isnan(da_out[-1, :]))
-    assert np.all(da_out[:-1, :] == 1)
->>>>>>> 336424a1
+    assert np.all(da_out[:-1, :] == 1)