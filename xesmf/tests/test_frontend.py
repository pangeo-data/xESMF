import os
import numpy as np
import xarray as xr
import xesmf as xe
from xesmf.frontend import as_2d_mesh

from numpy.testing import assert_equal, assert_almost_equal
import pytest

# same test data as test_backend.py, but here we can use xarray DataSet
ds_in = xe.util.grid_global(20, 12)
ds_out = xe.util.grid_global(15, 9)

horiz_shape_in = ds_in['lon'].shape
horiz_shape_out = ds_out['lon'].shape

ds_in['data'] = xe.data.wave_smooth(ds_in['lon'], ds_in['lat'])
ds_out['data_ref'] = xe.data.wave_smooth(ds_out['lon'], ds_out['lat'])

# 4D data to test broadcasting, increasing linearly with time and lev
ds_in.coords['time'] = np.arange(7) + 1
ds_in.coords['lev'] = np.arange(11) + 1
ds_in['data4D'] = ds_in['time'] * ds_in['lev'] * ds_in['data']
ds_out['data4D_ref'] = ds_in['time'] * ds_in['lev'] * ds_out['data_ref']

# use non-divisible chunk size to catch edge cases
ds_in_chunked = ds_in.chunk({'time': 3, 'lev': 2})

ds_locs = xr.Dataset()
ds_locs['lat'] = xr.DataArray(data=[-20, -10, 0, 10], dims=('locations',))
ds_locs['lon'] = xr.DataArray(data=[0, 5, 10, 15], dims=('locations',))

def test_as_2d_mesh():
    # 2D grid should not change
    lon2d = ds_in['lon'].values
    lat2d = ds_in['lat'].values
    assert_equal((lon2d, lat2d), as_2d_mesh(lon2d, lat2d))

    # 1D grid should become 2D
    lon1d = lon2d[0, :]
    lat1d = lat2d[:, 0]
    assert_equal((lon2d, lat2d), as_2d_mesh(lon1d, lat1d))

    # mix of 1D and 2D should fail
    with pytest.raises(ValueError):
        as_2d_mesh(lon1d, lat2d)


# 'patch' is too slow to test
methods_list = ['bilinear', 'conservative', 'nearest_s2d', 'nearest_d2s']

@pytest.mark.parametrize("locstream_in,locstream_out,method", [
                         (False, False, 'conservative'), 
                         (False, False, 'bilinear'),
                         (False, True, 'bilinear'),
                         (False, False, 'nearest_s2d'),
                         (False, True, 'nearest_s2d'),
                         (True, False, 'nearest_s2d'),
                         (True, True, 'nearest_s2d'),
                         (False, False, 'nearest_d2s'),
                         (False, True, 'nearest_d2s'),
                         (True, False, 'nearest_d2s'),
                         (True, True, 'nearest_d2s')
                         ])
def test_build_regridder(method, locstream_in, locstream_out):
    din = ds_locs if locstream_in else ds_in
    dout = ds_locs if locstream_out else ds_out

    regridder = xe.Regridder(din, dout, method,
                             locstream_in=locstream_in,
                             locstream_out=locstream_out)

    # check screen output
    assert repr(regridder) == str(regridder)
    assert 'xESMF Regridder' in str(regridder)
    assert method in str(regridder)

    regridder.clean_weight_file()


def test_existing_weights():
    # the first run
    method = 'bilinear'
    regridder = xe.Regridder(ds_in, ds_out, method)

    # make sure we can reuse weights
    assert os.path.exists(regridder.filename)
    regridder_reuse = xe.Regridder(ds_in, ds_out, method,
                                   reuse_weights=True)
    assert regridder_reuse.A.shape == regridder.A.shape

    # or can also overwrite it
    xe.Regridder(ds_in, ds_out, method)

    # clean-up
    regridder.clean_weight_file()
    assert not os.path.exists(regridder.filename)


def test_conservative_without_bounds():
    with pytest.raises(KeyError):
        xe.Regridder(ds_in.drop_vars('lon_b'), ds_out, 'conservative')


def test_build_regridder_from_dict():
    lon_in = ds_in['lon'].values
    lat_in = ds_in['lat'].values
    lon_out = ds_out['lon'].values
    lat_out = ds_out['lat'].values
    regridder = xe.Regridder({'lon': lon_in, 'lat': lat_in},
                             {'lon': lon_out, 'lat': lat_out},
                             'bilinear')
    regridder.clean_weight_file()


def test_regrid_periodic_wrong():
    # not using periodic option
    regridder = xe.Regridder(ds_in, ds_out, 'bilinear')

    dr_out = regridder(ds_in['data'])  # xarray DataArray

    # compare with analytical solution
    rel_err = (ds_out['data_ref'] - dr_out)/ds_out['data_ref']
    assert np.max(np.abs(rel_err)) == 1.0  # some data will be missing

    # clean-up
    regridder.clean_weight_file()


def test_regrid_periodic_correct():
    regridder = xe.Regridder(ds_in, ds_out, 'bilinear', periodic=True)

    dr_out = regridder(ds_in['data'])

    # compare with analytical solution
    rel_err = (ds_out['data_ref'] - dr_out)/ds_out['data_ref']
    assert np.max(np.abs(rel_err)) < 0.065

    # clean-up
    regridder.clean_weight_file()


def ds_2d_to_1d(ds):
    ds_temp = ds.reset_coords()
    ds_1d = xr.merge([ds_temp['lon'][0, :], ds_temp['lat'][:, 0]])
    ds_1d.coords['lon'] = ds_1d['lon']
    ds_1d.coords['lat'] = ds_1d['lat']
    return ds_1d


def test_regrid_with_1d_grid():
    ds_in_1d = ds_2d_to_1d(ds_in)
    ds_out_1d = ds_2d_to_1d(ds_out)

    regridder = xe.Regridder(ds_in_1d, ds_out_1d, 'bilinear', periodic=True)

    dr_out = regridder(ds_in['data'])

    # compare with analytical solution
    rel_err = (ds_out['data_ref'] - dr_out)/ds_out['data_ref']
    assert np.max(np.abs(rel_err)) < 0.065

    # metadata should be 1D
    assert_equal(dr_out['lon'].values, ds_out_1d['lon'].values)
    assert_equal(dr_out['lat'].values, ds_out_1d['lat'].values)

    # clean-up
    regridder.clean_weight_file()


# TODO: consolidate (regrid method, input data types) combination
# using pytest fixtures and parameterization

def test_regrid_dataarray():
    # xarray.DataArray containing in-memory numpy array

    regridder = xe.Regridder(ds_in, ds_out, 'conservative')

    outdata = regridder(ds_in['data'].values)  # pure numpy array
    dr_out = regridder(ds_in['data'])  # xarray DataArray

    # DataArray and numpy array should lead to the same result
    assert_equal(outdata, dr_out.values)

    # compare with analytical solution
    rel_err = (ds_out['data_ref'] - dr_out)/ds_out['data_ref']
    assert np.max(np.abs(rel_err)) < 0.05

    # check metadata
    assert_equal(dr_out['lat'].values, ds_out['lat'].values)
    assert_equal(dr_out['lon'].values, ds_out['lon'].values)

    # test broadcasting
    dr_out_4D = regridder(ds_in['data4D'])

    # data over broadcasting dimensions should agree
    assert_almost_equal(ds_in['data4D'].values.mean(axis=(2, 3)),
                        dr_out_4D.values.mean(axis=(2, 3)),
                        decimal=10)

    # check metadata
    xr.testing.assert_identical(dr_out_4D['time'], ds_in['time'])
    xr.testing.assert_identical(dr_out_4D['lev'], ds_in['lev'])

    # clean-up
    regridder.clean_weight_file()


def test_regrid_dataarray_to_locstream():
    # xarray.DataArray containing in-memory numpy array

    regridder = xe.Regridder(ds_in, ds_locs, 'bilinear', locstream_out=True)

    outdata = regridder(ds_in['data'].values)  # pure numpy array
    dr_out = regridder(ds_in['data'])  # xarray DataArray

    # DataArray and numpy array should lead to the same result
    assert_equal(outdata.squeeze(), dr_out.values)

    # clean-up
    regridder.clean_weight_file()

    with pytest.raises(ValueError):
        regridder = xe.Regridder(ds_in, ds_locs, 'conservative', locstream_out=True)


def test_regrid_dataarray_from_locstream():
    # xarray.DataArray containing in-memory numpy array

    regridder = xe.Regridder(ds_locs, ds_in, 'nearest_s2d', locstream_in=True)

    outdata = regridder(ds_locs['lat'].values)  # pure numpy array
    dr_out = regridder(ds_locs['lat'])  # xarray DataArray

    # DataArray and numpy array should lead to the same result
    assert_equal(outdata, dr_out.values)

    # clean-up
    regridder.clean_weight_file()

    with pytest.raises(ValueError):
        regridder = xe.Regridder(ds_locs, ds_in, 'bilinear', locstream_in=True)
    with pytest.raises(ValueError):
        regridder = xe.Regridder(ds_locs, ds_in, 'patch', locstream_in=True)
    with pytest.raises(ValueError):
        regridder = xe.Regridder(ds_locs, ds_in, 'conservative', locstream_in=True)


def test_regrid_dask():
    # chunked dask array (no xarray metadata)

    regridder = xe.Regridder(ds_in, ds_out, 'conservative')

    indata = ds_in_chunked['data4D'].data
    outdata = regridder(indata)

    # lazy dask arrays have incorrect shape attribute due to last chunk
    assert outdata.compute().shape == indata.shape[:-2] + horiz_shape_out
    assert outdata.chunksize == indata.chunksize[:-2] + horiz_shape_out

    outdata_ref = ds_out['data4D_ref'].values
    rel_err = (outdata.compute() - outdata_ref) / outdata_ref
    assert np.max(np.abs(rel_err)) < 0.05

    # clean-up
    regridder.clean_weight_file()


def test_regrid_dask_to_locstream():
    # chunked dask array (no xarray metadata)

    regridder = xe.Regridder(ds_in, ds_locs, 'bilinear', locstream_out=True)

    indata = ds_in_chunked['data4D'].data
    outdata = regridder(indata)

    # clean-up
    regridder.clean_weight_file()


def test_regrid_dask_from_locstream():
    # chunked dask array (no xarray metadata)

    regridder = xe.Regridder(ds_locs, ds_in, 'nearest_s2d', locstream_in=True)

    outdata = regridder(ds_locs['lat'].data) 

    # clean-up
    regridder.clean_weight_file()


def test_regrid_dataarray_dask():
    # xarray.DataArray containing chunked dask array

    regridder = xe.Regridder(ds_in, ds_out, 'conservative')

    dr_in = ds_in_chunked['data4D']
    dr_out = regridder(dr_in)

    assert dr_out.data.shape == dr_in.data.shape[:-2] + horiz_shape_out
    assert dr_out.data.chunksize == dr_in.data.chunksize[:-2] + horiz_shape_out

    # data over broadcasting dimensions should agree
    assert_almost_equal(dr_in.values.mean(axis=(2, 3)),
                        dr_out.values.mean(axis=(2, 3)),
                        decimal=10)

    # check metadata
    xr.testing.assert_identical(dr_out['time'], dr_in['time'])
    xr.testing.assert_identical(dr_out['lev'], dr_in['lev'])
    assert_equal(dr_out['lat'].values, ds_out['lat'].values)
    assert_equal(dr_out['lon'].values, ds_out['lon'].values)

    # clean-up
    regridder.clean_weight_file()


def test_regrid_dataarray_dask_to_locstream():
    # xarray.DataArray containing chunked dask array

    regridder = xe.Regridder(ds_in, ds_locs, 'bilinear', locstream_out=True)

    dr_in = ds_in_chunked['data4D']
    dr_out = regridder(dr_in)

    # clean-up
    regridder.clean_weight_file()


def test_regrid_dataarray_dask_from_locstream():
    # xarray.DataArray containing chunked dask array

    regridder = xe.Regridder(ds_locs, ds_in, 'nearest_s2d', locstream_in=True)

    outdata = regridder(ds_locs['lat']) 

    # clean-up
    regridder.clean_weight_file()


def test_regrid_dataset():
    # xarray.Dataset containing in-memory numpy array

    regridder = xe.Regridder(ds_in, ds_out, 'conservative')

    # `ds_out` already refers to output grid object
    # TODO: use more consistent variable namings across tests
    ds_result = regridder(ds_in)

    # output should contain all data variables
    assert set(ds_result.data_vars.keys()) == set(ds_in.data_vars.keys())

    # compare with analytical solution
    rel_err = (ds_out['data_ref'] - ds_result['data'])/ds_out['data_ref']
    assert np.max(np.abs(rel_err)) < 0.05

    # data over broadcasting dimensions should agree
    assert_almost_equal(ds_in['data4D'].values.mean(axis=(2, 3)),
                        ds_result['data4D'].values.mean(axis=(2, 3)),
                        decimal=10)

    # check metadata
    xr.testing.assert_identical(ds_result['time'], ds_in['time'])
    xr.testing.assert_identical(ds_result['lev'], ds_in['lev'])
    assert_equal(ds_result['lat'].values, ds_out['lat'].values)
    assert_equal(ds_result['lon'].values, ds_out['lon'].values)

    # clean-up
    regridder.clean_weight_file()


<<<<<<< HEAD
def test_build_regridder_with_masks():
    ds_in['mask'] = xr.DataArray(
        np.random.randint(2, size=ds_in['data'].shape),
        dims=('y', 'x'))
    print(ds_in)
    # 'patch' is too slow to test
    for method in ['bilinear', 'conservative', 'nearest_s2d', 'nearest_d2s']:
        regridder = xe.Regridder(ds_in, ds_out, method)

        # check screen output
        assert repr(regridder) == str(regridder)
        assert 'xESMF Regridder' in str(regridder)
        assert method in str(regridder)

        regridder.clean_weight_file()
=======
def test_regrid_dataset_to_locstream():
    # xarray.Dataset containing in-memory numpy array

    regridder = xe.Regridder(ds_in, ds_locs, 'bilinear', locstream_out=True)
    ds_result = regridder(ds_in)
    # clean-up
    regridder.clean_weight_file()


def test_regrid_dataset_from_locstream():
    # xarray.Dataset containing in-memory numpy array

    regridder = xe.Regridder(ds_locs, ds_in, 'nearest_s2d', locstream_in=True)
    outdata = regridder(ds_locs)
    # clean-up
    regridder.clean_weight_file()


def test_ds_to_ESMFlocstream():
    import ESMF
    from xesmf.frontend import ds_to_ESMFlocstream

    locstream, shape = ds_to_ESMFlocstream(ds_locs)
    assert isinstance(locstream, ESMF.LocStream)
    assert shape == (1,4,)
    with pytest.raises(ValueError):
        locstream, shape = ds_to_ESMFlocstream(ds_in)
    ds_bogus = ds_in.copy()
    ds_bogus['lon'] = ds_locs['lon']
    with pytest.raises(ValueError):
        locstream, shape = ds_to_ESMFlocstream(ds_bogus)
>>>>>>> 2d2e3650
<|MERGE_RESOLUTION|>--- conflicted
+++ resolved
@@ -369,7 +369,15 @@
     regridder.clean_weight_file()
 
 
-<<<<<<< HEAD
+def test_regrid_dataset_to_locstream():
+    # xarray.Dataset containing in-memory numpy array
+
+    regridder = xe.Regridder(ds_in, ds_locs, 'bilinear', locstream_out=True)
+    ds_result = regridder(ds_in)
+    # clean-up
+    regridder.clean_weight_file()
+
+
 def test_build_regridder_with_masks():
     ds_in['mask'] = xr.DataArray(
         np.random.randint(2, size=ds_in['data'].shape),
@@ -385,14 +393,6 @@
         assert method in str(regridder)
 
         regridder.clean_weight_file()
-=======
-def test_regrid_dataset_to_locstream():
-    # xarray.Dataset containing in-memory numpy array
-
-    regridder = xe.Regridder(ds_in, ds_locs, 'bilinear', locstream_out=True)
-    ds_result = regridder(ds_in)
-    # clean-up
-    regridder.clean_weight_file()
 
 
 def test_regrid_dataset_from_locstream():
@@ -416,5 +416,4 @@
     ds_bogus = ds_in.copy()
     ds_bogus['lon'] = ds_locs['lon']
     with pytest.raises(ValueError):
-        locstream, shape = ds_to_ESMFlocstream(ds_bogus)
->>>>>>> 2d2e3650
+        locstream, shape = ds_to_ESMFlocstream(ds_bogus)