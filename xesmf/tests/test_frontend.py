--- conflicted
+++ resolved
@@ -955,14 +955,7 @@
 
 
 def test_densify_polys():
-<<<<<<< HEAD
-    poly = Polygon([(-80, -40), (80, -40), (80, 40), (-80, 40)])  # Large poly
-    dense_poly = xe.SpatialAverager.densify_polys([poly])
-
-    assert_almost_equal(dense_poly[0].area, poly.area)
-=======
     # Check that using a large poly raises a warning
     poly = Polygon([(-80, -40), (80, -40), (80, 40), (-80, 40)])  # Large poly
     with pytest.warns(UserWarning):
-        xe.SpatialAverager(ds_in, [poly])
->>>>>>> 120fb9a8
+        xe.SpatialAverager(ds_in, [poly])